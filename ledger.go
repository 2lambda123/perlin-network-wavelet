--- conflicted
+++ resolved
@@ -698,6 +698,8 @@
 				l.metrics.queryLatency.Time(func() {
 					l.query(conn, voteChan, current, currentDifficulty)
 				})
+				l.stallDetector.ReportIncomingRound(round.ID)
+
 			}
 
 			workerWG.Done()
@@ -783,7 +785,6 @@
 		fmt.Printf("Failed to commit collaped state to our database: %v\n", err)
 	}
 
-<<<<<<< HEAD
 	l.metrics.acceptedTX.Mark(int64(results.appliedCount))
 
 	l.LogChanges(results.snapshot, current.Index)
@@ -805,13 +806,9 @@
 		Hex("old_merkle_root", current.Merkle[:]).
 		Uint64("round_depth", preferred.End.Depth-preferred.Start.Depth).
 		Msg("Finalized consensus round, and initialized a new round.")
-}
-=======
-						l.stallDetector.ReportIncomingRound(round.ID)
-
-						voteChan <- vote{voter: voter, value: &round}
-					}
->>>>>>> f12178c5
+
+	l.stallDetector.ReportFinalizedRound(preferred.ID)
+}
 
 func (l *Ledger) query(conn *grpc.ClientConn, voteChan chan<- vote, current *Round, currentDifficulty byte) {
 	client := NewWaveletClient(conn)
@@ -898,15 +895,9 @@
 		return
 	}
 
-<<<<<<< HEAD
 	if results.snapshot.Checksum() != round.Merkle {
 		fmt.Printf("got merkle %x but expected %x\n", results.snapshot.Checksum(), round.Merkle)
 		return
-=======
-		l.stallDetector.ReportFinalizedRound(preferred.ID)
-
-		//go ExportGraphDOT(finalized, l.graph)
->>>>>>> f12178c5
 	}
 
 	voteChan <- vote{voter: voter, value: &round}
