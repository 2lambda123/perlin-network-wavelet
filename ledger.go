// Copyright (c) 2019 Perlin
//
// Permission is hereby granted, free of charge, to any person obtaining a copy of
// this software and associated documentation files (the "Software"), to deal in
// the Software without restriction, including without limitation the rights to
// use, copy, modify, merge, publish, distribute, sublicense, and/or sell copies of
// the Software, and to permit persons to whom the Software is furnished to do so,
// subject to the following conditions:
//
// The above copyright notice and this permission notice shall be included in all
// copies or substantial portions of the Software.
//
// THE SOFTWARE IS PROVIDED "AS IS", WITHOUT WARRANTY OF ANY KIND, EXPRESS OR
// IMPLIED, INCLUDING BUT NOT LIMITED TO THE WARRANTIES OF MERCHANTABILITY, FITNESS
// FOR A PARTICULAR PURPOSE AND NONINFRINGEMENT. IN NO EVENT SHALL THE AUTHORS OR
// COPYRIGHT HOLDERS BE LIABLE FOR ANY CLAIM, DAMAGES OR OTHER LIABILITY, WHETHER
// IN AN ACTION OF CONTRACT, TORT OR OTHERWISE, ARISING FROM, OUT OF OR IN
// CONNECTION WITH THE SOFTWARE OR THE USE OR OTHER DEALINGS IN THE SOFTWARE.

package wavelet

import (
	"bytes"
	"context"
	"encoding/binary"
	"encoding/hex"
	"fmt"
	"math/rand"
	"strings"
	"sync"
	"time"

	"github.com/perlin-network/noise"
	"github.com/perlin-network/noise/skademlia"
	"github.com/perlin-network/wavelet/avl"
	"github.com/perlin-network/wavelet/conf"
	"github.com/perlin-network/wavelet/log"
	"github.com/perlin-network/wavelet/lru"
	"github.com/perlin-network/wavelet/store"
	"github.com/perlin-network/wavelet/sys"
	"github.com/pkg/errors"
	"golang.org/x/crypto/blake2b"
	"google.golang.org/grpc"
	"google.golang.org/grpc/connectivity"
	"google.golang.org/grpc/peer"
)

type bitset uint8

const (
	outOfSync   bitset = 0
	synced             = 1
	finalized          = 2
	fullySynced        = 3
)

var (
	ErrOutOfSync = errors.New("Node is currently ouf of sync. Please try again later.")
)

type Ledger struct {
	client  *skademlia.Client
	metrics *Metrics
	indexer *Indexer

	accounts *Accounts
	rounds   *Rounds
	graph    *Graph

	gossiper  *Gossiper
	finalizer *Snowball
	syncer    *Snowball

	consensus sync.WaitGroup

	broadcastNops         bool
	broadcastNopsMaxDepth uint64
	broadcastNopsDelay    time.Time
	broadcastNopsLock     sync.Mutex

	sync chan struct{}

	syncStatus     bitset
	syncStatusLock sync.RWMutex

	cacheCollapse *lru.LRU
	cacheChunks   *lru.LRU

	sendQuota chan struct{}

	stallDetector *StallDetector
}

type config struct {
	GCDisabled  bool
	Genesis     *string
	MaxMemoryMB uint64
}

type Option func(cfg *config)

// WithoutGC disables GC. Used for testing purposes.
func WithoutGC() Option {
	return func(cfg *config) {
		cfg.GCDisabled = true
	}
}

func WithGenesis(genesis *string) Option {
	return func(cfg *config) {
		cfg.Genesis = genesis
	}
}

func WithMaxMemoryMB(n uint64) Option {
	return func(cfg *config) {
		cfg.MaxMemoryMB = n
	}
}

func NewLedger(kv store.KV, client *skademlia.Client, opts ...Option) *Ledger {
	var cfg config
	for _, opt := range opts {
		opt(&cfg)
	}

	logger := log.Node()

	metrics := NewMetrics(context.TODO())
	indexer := NewIndexer()

	accounts := NewAccounts(kv)

	if !cfg.GCDisabled {
		go accounts.GC(context.Background())
	}

	rounds, err := NewRounds(kv, conf.GetPruningLimit())

	var round *Round

	if rounds != nil && err != nil {
		genesis := performInception(accounts.tree, cfg.Genesis)
		if err := accounts.Commit(nil); err != nil {
			logger.Fatal().Err(err).Msg("BUG: accounts.Commit")
		}

		ptr := &genesis

		if _, err := rounds.Save(ptr); err != nil {
			logger.Fatal().Err(err).Msg("BUG: rounds.Save")
		}

		round = ptr
	} else if rounds != nil {
		round = rounds.Latest()
	}

	if round == nil {
		logger.Fatal().Err(err).Msg("BUG: COULD NOT FIND GENESIS, OR STORAGE IS CORRUPTED.")
	}

	graph := NewGraph(WithMetrics(metrics), WithIndexer(indexer), WithRoot(round.End), VerifySignatures())

	gossiper := NewGossiper(context.TODO(), client, metrics)
	finalizer := NewSnowball(WithName("finalizer"))
	syncer := NewSnowball(WithName("syncer"))

	ledger := &Ledger{
		client:  client,
		metrics: metrics,
		indexer: indexer,

		accounts: accounts,
		rounds:   rounds,
		graph:    graph,

		gossiper:  gossiper,
		finalizer: finalizer,
		syncer:    syncer,

		syncStatus: finalized, // we start node as out of sync, but finalized

		sync: make(chan struct{}),

		cacheCollapse: lru.NewLRU(16),
		cacheChunks:   lru.NewLRU(2048), // In total, it will take up 1024 * 4MB.

		sendQuota: make(chan struct{}, 2000),
	}

	stop := make(chan struct{}) // TODO: Real graceful stop.
	var stallDetector *StallDetector
	stallDetector = NewStallDetector(stop, StallDetectorConfig{
		MaxMemoryMB: cfg.MaxMemoryMB,
	}, StallDetectorDelegate{
		PrepareShutdown: func(err error) {
			logger := log.Node()
			logger.Error().Err(err).Msg("Shutting down node...")
		},
	})
	go stallDetector.Run()

	ledger.stallDetector = stallDetector

	ledger.PerformConsensus()

	go ledger.SyncToLatestRound()
	go ledger.PushSendQuota()

	return ledger
}

// AddTransaction adds a transaction to the ledger. If the transaction has
// never been added in the ledgers graph before, it is pushed to the gossip
// mechanism to then be gossiped to this nodes peers. If the transaction is
// invalid or fails any validation checks, an error is returned. No error
// is returned if the transaction has already existed int he ledgers graph
// beforehand.
func (l *Ledger) AddTransaction(tx Transaction) error {
	err := l.graph.AddTransaction(tx)

	// Ignore error if transaction already exists,
	// or transaction's depth is too low due to pruning
	if err != nil &&
		errors.Cause(err) != ErrAlreadyExists &&
		errors.Cause(err) != ErrDepthTooLow {

		return err
	}

	if err == nil {
		l.TakeSendQuota()

		l.gossiper.Push(tx)

		l.broadcastNopsLock.Lock()
		if tx.Tag != sys.TagNop && tx.Sender == l.client.Keys().PublicKey() {
			l.broadcastNops = true
			l.broadcastNopsDelay = time.Now()

			if tx.Depth > l.broadcastNopsMaxDepth {
				l.broadcastNopsMaxDepth = tx.Depth
			}
		}
		l.broadcastNopsLock.Unlock()
	}

	return nil
}

// Find searches through complete transaction and account indices for a specified
// query string. All indices that queried are in the form of tries. It is safe
// to call this method concurrently.
func (l *Ledger) Find(query string, max int) (results []string) {
	var err error

	if max > 0 {
		results = make([]string, 0, max)
	}

	prefix := []byte(query)

	if len(query)%2 == 1 { // Cut off a single character.
		prefix = prefix[:len(prefix)-1]
	}

	prefix, err = hex.DecodeString(string(prefix))
	if err != nil {
		return nil
	}

	bucketPrefix := append(keyAccounts[:], keyAccountNonce[:]...)
	fullQuery := append(bucketPrefix, prefix...)

	l.Snapshot().IterateFrom(fullQuery, func(key, _ []byte) bool {
		if !bytes.HasPrefix(key, fullQuery) {
			return false
		}

		if max > 0 && len(results) >= max {
			return false
		}

		results = append(results, hex.EncodeToString(key[len(bucketPrefix):]))
		return true
	})

	var count = -1
	if max > 0 {
		count = max - len(results)
	}

	return append(results, l.indexer.Find(query, count)...)
}

// PushSendQuota permits one token into this nodes send quota bucket every millisecond
// such that the node may add one single transaction into its graph.
func (l *Ledger) PushSendQuota() {
	for range time.Tick(1 * time.Millisecond) {
		select {
		case l.sendQuota <- struct{}{}:
		default:
		}
	}
}

// TakeSendQuota removes one token from this nodes send quota bucket to signal
// that the node has added one single transaction into its graph.
func (l *Ledger) TakeSendQuota() bool {
	select {
	case <-l.sendQuota:
		return true
	default:
		return false
	}
}

// Protocol returns an implementation of WaveletServer to handle incoming
// RPC and streams for the ledger. The protocol is agnostic to whatever
// choice of network stack is used with Wavelet, though by default it is
// intended to be used with gRPC and Noise.
func (l *Ledger) Protocol() *Protocol {
	return &Protocol{ledger: l}
}

// Graph returns the directed-acyclic-graph of transactions accompanying
// the ledger.
func (l *Ledger) Graph() *Graph {
	return l.graph
}

// Finalizer returns the Snowball finalizer which finalizes the contents of individual
// consensus rounds.
func (l *Ledger) Finalizer() *Snowball {
	return l.finalizer
}

// Rounds returns the round manager for the ledger.
func (l *Ledger) Rounds() *Rounds {
	return l.rounds
}

// Restart restart wavelet process by means of stall detector (approach is platform dependent)
func (l *Ledger) Restart() error {
	return l.stallDetector.tryRestart()
}

// PerformConsensus spawns workers related to performing consensus, such as pulling
// missing transactions and incrementally finalizing intervals of transactions in
// the ledgers graph.
func (l *Ledger) PerformConsensus() {
	go l.PullMissingTransactions()
	go l.SyncTransactions()
	go l.FinalizeRounds()
}

func (l *Ledger) Snapshot() *avl.Tree {
	return l.accounts.Snapshot()
}

// BroadcastingNop returns true if the node is
// supposed to broadcast nop transaction.
func (l *Ledger) BroadcastingNop() bool {
	l.broadcastNopsLock.Lock()
	broadcastNops := l.broadcastNops
	l.broadcastNopsLock.Unlock()

	return broadcastNops
}

// BroadcastNop has the node send a nop transaction should they have sufficient
// balance available. They are broadcasted if no other transaction that is not a nop transaction
// is not broadcasted by the node after 500 milliseconds. These conditions only apply so long as
// at least one transaction gets broadcasted by the node within the current round. Once a round
// is tentatively being finalized, a node will stop broadcasting nops.
func (l *Ledger) BroadcastNop() *Transaction {
	l.broadcastNopsLock.Lock()
	broadcastNops := l.broadcastNops
	broadcastNopsDelay := l.broadcastNopsDelay
	l.broadcastNopsLock.Unlock()

	if !broadcastNops || time.Now().Sub(broadcastNopsDelay) < 100*time.Millisecond {
		return nil
	}

	keys := l.client.Keys()
	publicKey := keys.PublicKey()

	balance, _ := ReadAccountBalance(l.accounts.Snapshot(), publicKey)

	// FIXME(kenta): FOR TESTNET ONLY. FAUCET DOES NOT GET ANY PERLs DEDUCTED.
	if balance < sys.TransactionFeeAmount && hex.EncodeToString(publicKey[:]) != sys.FaucetAddress {
		return nil
	}

	nop := AttachSenderToTransaction(keys, NewTransaction(keys, sys.TagNop, nil), l.graph.FindEligibleParents()...)

	if err := l.AddTransaction(nop); err != nil {
		return nil
	}

	return l.graph.FindTransaction(nop.ID)
}

func (l *Ledger) SyncTransactions() {
	l.consensus.Add(1)
	defer l.consensus.Done()

	logger := log.Consensus("transaction-sync")

	pullingPeriod := 1 * time.Second
	t := time.NewTimer(pullingPeriod)

	for {
		t.Reset(pullingPeriod)

		select {
		case <-l.sync:
			return

		case <-t.C:
		}

		l.syncStatusLock.RLock()
		status := l.syncStatus
		l.syncStatusLock.RUnlock()
		if status != synced {
			continue
		}

		closestPeers := l.client.ClosestPeers()

		peers := make([]*grpc.ClientConn, 0, len(closestPeers))
		for _, p := range closestPeers {
			if p.GetState() == connectivity.Ready {
				peers = append(peers, p)
			}
		}

		if len(peers) == 0 {
			select {
			case <-l.sync:
				return
			default:
			}

			continue
		}

		rand.Shuffle(len(peers), func(i, j int) {
			peers[i], peers[j] = peers[j], peers[i]
		})
		now := time.Now()
		currentDepth := l.graph.RootDepth()
		lowLimit := currentDepth - conf.GetMaxDepthDiff()
		highLimit := currentDepth + conf.GetMaxDownloadDepthDiff()
		txs := l.Graph().GetTransactionsByDepth(&lowLimit, &highLimit)

		ids := make([][]byte, len(txs))
		for i, tx := range txs {
			ids[i] = tx.ID[:]
		}

		req := &DownloadTxRequest{
			Depth:   currentDepth,
			SkipIds: ids,
		}

		conn := peers[0]
		client := NewWaveletClient(conn)

		ctx, cancel := context.WithTimeout(context.Background(), conf.GetDownloadTxTimeout())
		batch, err := client.DownloadTx(ctx, req)
		if err != nil {
			logger.Error().Err(err).Msg("failed to download missing transactions")
			cancel()
			continue
		}
		cancel()

		txCount, logicalCount := 0, 0
		for _, buf := range batch.Transactions {
			tx, err := UnmarshalTransaction(bytes.NewReader(buf))
			if err != nil {
				logger.Error().
					Err(err).
					Hex("tx_id", tx.ID[:]).
					Msg("failed to download missing transactions")
				continue
			}

			if err := l.AddTransaction(tx); err != nil && errors.Cause(err) != ErrMissingParents {
				logger.Error().
					Err(err).
					Hex("tx_id", tx.ID[:]).
					Msg("failed to download missing transactions")
				continue
			}

			logicalCount += tx.LogicalUnits()
			txCount++
		}

		if txCount > 0 {
			logger.Debug().
				Int("synced_tx", txCount).
				Int("logical_tx", logicalCount).
				Dur("duration", time.Now().Sub(now)).
				Msg("Transaction downloaded")
		}
	}
}

// PullMissingTransactions is an infinite loop continually sending RPC requests
// to pull any transactions identified to be missing by the ledger. It periodically
// samples a random peer from the network, and requests the peer for the contents
// of all missing transactions by their respective IDs. When the ledger is in amidst
// synchronizing/teleporting ahead to a new round, the infinite loop will be cleaned
// up. It is intended to call PullMissingTransactions() in a new goroutine.
func (l *Ledger) PullMissingTransactions() {
	l.consensus.Add(1)
	defer l.consensus.Done()

	for {
		select {
		case <-l.sync:
			return

		default:
		}

		missing := l.graph.Missing()

		if len(missing) == 0 {
			select {
			case <-l.sync:
				return
			case <-time.After(100 * time.Millisecond):
			}

			continue
		}

		closestPeers := l.client.ClosestPeers()

		peers := make([]*grpc.ClientConn, 0, len(closestPeers))
		for _, p := range closestPeers {
			if p.GetState() == connectivity.Ready {
				peers = append(peers, p)
			}
		}

		if len(peers) == 0 {
			select {
			case <-l.sync:
				return
			case <-time.After(1 * time.Second):
			}

			continue
		}

		rand.Shuffle(len(peers), func(i, j int) {
			peers[i], peers[j] = peers[j], peers[i]
		})

		rand.Shuffle(len(missing), func(i, j int) {
			missing[i], missing[j] = missing[j], missing[i]
		})
		if len(missing) > 256 {
			missing = missing[:256]
		}

		req := &DownloadMissingTxRequest{Ids: make([][]byte, len(missing))}

		for i, id := range missing {
			req.Ids[i] = id[:]
		}

		conn := peers[0]
		client := NewWaveletClient(conn)

		logger := log.Consensus("pull-missing-transactions")

		ctx, cancel := context.WithTimeout(context.Background(), conf.GetDownloadTxTimeout())
		batch, err := client.DownloadMissingTx(ctx, req)
		if err != nil {
			logger.Error().Err(err).Msg("failed to download missing transactions")
			cancel()
			continue
		}
		cancel()

		count := int64(0)

		for _, buf := range batch.Transactions {
			tx, err := UnmarshalTransaction(bytes.NewReader(buf))
			if err != nil {
				logger.Error().
					Err(err).
					Hex("tx_id", tx.ID[:]).
					Msg("error unmarshaling downloaded tx")
				continue
			}

			if err := l.AddTransaction(tx); err != nil && errors.Cause(err) != ErrMissingParents {
				logger.Error().
					Err(err).
					Hex("tx_id", tx.ID[:]).
					Msg("error adding downloaded tx to graph")
				continue
			}

			count += int64(tx.LogicalUnits())
		}

		l.metrics.downloadedTX.Mark(count)
		l.metrics.receivedTX.Mark(count)
	}
}

// FinalizeRounds periodically attempts to find an eligible critical transaction suited for the
// current round. If it finds one, it will then proceed to perform snowball sampling over its
// peers to decide on a single critical transaction that serves as an ending point for the
// current consensus round. The round is finalized, transactions of the finalized round are
// applied to the current ledger state, and the graph is updated to cleanup artifacts from
// the old round.
func (l *Ledger) FinalizeRounds() {
	l.consensus.Add(1)
	defer l.consensus.Done()

FINALIZE_ROUNDS:
	for {
		select {
		case <-l.sync:
			return

		default:
		}

		if len(l.client.ClosestPeers()) < conf.GetSnowballK() {
			select {
			case <-l.sync:
				return
			case <-time.After(1 * time.Second):
			}

			continue FINALIZE_ROUNDS
		}

		current := l.rounds.Latest()
		currentDifficulty := current.ExpectedDifficulty(sys.MinDifficulty, sys.DifficultyScaleFactor)

		if preferred := l.finalizer.Preferred(); preferred == nil {
			eligible := l.graph.FindEligibleCritical(currentDifficulty)

			if eligible == nil {
				nop := l.BroadcastNop()

				if nop != nil {
					if !nop.IsCritical(currentDifficulty) {
						select {
						case <-l.sync:
							return
						case <-time.After(500 * time.Microsecond):
						}
					}

					continue FINALIZE_ROUNDS
				}

				select {
				case <-l.sync:
					return
				case <-time.After(1 * time.Millisecond):
				}

				continue FINALIZE_ROUNDS
			}

			results, err := l.collapseTransactions(current.Index+1, current.End, *eligible, false)
			if err != nil {
				logger := log.Node()
				logger.Error().
					Err(err).
					Msg("error collapsing transactions during finalization")
				continue
			}

			candidate := NewRound(current.Index+1, results.snapshot.Checksum(), uint32(results.appliedCount+results.rejectedCount), current.End, *eligible)
			l.finalizer.Prefer(&candidate)

			continue FINALIZE_ROUNDS
		}

		// Only stop broadcasting nops if the most recently added transaction
		// has been applied
		l.broadcastNopsLock.Lock()
		preferred := l.finalizer.Preferred().(*Round)
		if l.broadcastNops && l.broadcastNopsMaxDepth <= preferred.End.Depth {
			l.broadcastNops = false
		}
		l.broadcastNopsLock.Unlock()

		workerChan := make(chan *grpc.ClientConn, 16)

		var workerWG sync.WaitGroup
		workerWG.Add(cap(workerChan))

		snowballK := conf.GetSnowballK()
		voteChan := make(chan finalizationVote, snowballK)
		go CollectVotesForFinalization(l.accounts, l.finalizer, voteChan, &workerWG, snowballK)

		req := &QueryRequest{RoundIndex: current.Index + 1}

		for i := 0; i < cap(workerChan); i++ {
			go func() {
				for conn := range workerChan {
					f := func() {
						client := NewWaveletClient(conn)

						ctx, cancel := context.WithTimeout(context.Background(), conf.GetQueryTimeout())

						p := &peer.Peer{}

						res, err := client.Query(ctx, req, grpc.Peer(p))
						if err != nil {
							logger := log.Node()
							logger.Error().
								Err(err).
								Msg("error while querying peer")

							cancel()
							return
						}

						cancel()

						l.metrics.queried.Mark(1)

						info := noise.InfoFromPeer(p)
						if info == nil {
							return
						}

						voter, ok := info.Get(skademlia.KeyID).(*skademlia.ID)
						if !ok {
							return
						}

						round, err := UnmarshalRound(bytes.NewReader(res.Round))
						if err != nil {
							voteChan <- finalizationVote{voter: voter, round: ZeroRoundPtr}
							return
						}

						if round.ID == ZeroRoundID || round.Start.ID == ZeroTransactionID || round.End.ID == ZeroTransactionID {
							voteChan <- finalizationVote{voter: voter, round: ZeroRoundPtr}
							return
						}

						if round.End.Depth <= round.Start.Depth {
							return
						}

						if round.Index != current.Index+1 {
							return
						}

						if round.Start.ID != current.End.ID {
							return
						}

						if err := l.AddTransaction(round.Start); err != nil {
							return
						}

						if err := l.AddTransaction(round.End); err != nil {
							return
						}

						if !round.End.IsCritical(currentDifficulty) {
							return
						}

						results, err := l.collapseTransactions(round.Index, round.Start, round.End, false)
						if err != nil {
							if !strings.Contains(err.Error(), "missing ancestor") {
								logger := log.Node()
								logger.Error().
									Err(err).
									Msg("error collapsing transactions")
							}
							return
						}

						if uint32(results.appliedCount+results.rejectedCount) != round.Transactions {
							logger := log.Node()
							logger.Error().
								Err(err).
								Uint32("expected", round.Transactions).
								Int("actual", results.appliedCount).
								Int("rejected", results.rejectedCount).
								Int("ignored", results.ignoredCount).
								Msg("Number of applied transactions does not match")
							return
						}

						if results.snapshot.Checksum() != round.Merkle {
							actualMerkle := results.snapshot.Checksum()
							logger := log.Node()
							logger.Error().
								Err(err).
								Hex("expected", round.Merkle[:]).
								Hex("actual", actualMerkle[:]).
								Msg("Unexpected round merkle root")
							return
						}

						voteChan <- finalizationVote{
							voter: voter,
							round: &round,
						}
					}

					l.metrics.queryLatency.Time(f)
				}

				workerWG.Done()
			}()
		}

		for !l.finalizer.Decided() {
			select {
			case <-l.sync:
				close(workerChan)
				workerWG.Wait()
				workerWG.Add(1)
				close(voteChan)
				workerWG.Wait() // Wait for vote processor worker to stop

				return
			default:
			}

			// Randomly sample a peer to query
			peers, err := SelectPeers(l.client.ClosestPeers(), conf.GetSnowballK())
			if err != nil {
				close(workerChan)
				workerWG.Wait()
				workerWG.Add(1)
				close(voteChan)
				workerWG.Wait() // Wait for vote processor worker to stop

				continue FINALIZE_ROUNDS
			}

			for _, p := range peers {
				workerChan <- p
			}
		}

		close(workerChan)
		workerWG.Wait() // Wait for query workers to stop
		workerWG.Add(1)
		close(voteChan)
		workerWG.Wait() // Wait for vote processor worker to stop

		preferred = l.finalizer.Preferred().(*Round)
		l.finalizer.Reset()

		results, err := l.collapseTransactions(preferred.Index, preferred.Start, preferred.End, true)
		if err != nil {
			if !strings.Contains(err.Error(), "missing ancestor") {
				logger := log.Node()
				logger.Error().
					Err(err).
					Msg("error collapsing transactions during finalization")
			}
			continue
		}

		if uint32(results.appliedCount+results.rejectedCount) != preferred.Transactions {
			logger := log.Node()
			logger.Error().
				Err(err).
				Uint32("expected", preferred.Transactions).
				Int("actual", results.appliedCount).
				Msg("Number of applied transactions does not match")
			continue
		}

		if results.snapshot.Checksum() != preferred.Merkle {
			logger := log.Node()
			actualMerkle := results.snapshot.Checksum()
			logger.Error().
				Err(err).
				Hex("expected", preferred.Merkle[:]).
				Hex("actual", actualMerkle[:]).
				Msg("Unexpected round merkle root")
			continue
		}

		pruned, err := l.rounds.Save(preferred)
		if err != nil {
			logger := log.Node()
			logger.Error().
				Err(err).
				Msg("Failed to save preferred round to our database")
		}

		if pruned != nil {
			count := l.graph.PruneBelowDepth(pruned.End.Depth)

			logger := log.Consensus("prune")
			logger.Debug().
				Int("num_tx", count).
				Uint64("current_round_id", preferred.Index).
				Uint64("pruned_round_id", pruned.Index).
				Msg("Pruned away round and transactions.")
		}

		l.graph.UpdateRootDepth(preferred.End.Depth)

		if err = l.accounts.Commit(results.snapshot); err != nil {
			logger := log.Node()
			logger.Error().
				Err(err).
				Msg("Failed to commit collaped state to our database")
		}

		l.metrics.acceptedTX.Mark(int64(results.appliedCount))

		l.LogChanges(results.snapshot, current.Index)

		l.applySync(finalized)

		logger := log.Consensus("round_end")
		logger.Info().
			Int("num_applied_tx", results.appliedCount).
			Int("num_rejected_tx", results.rejectedCount).
			Int("num_ignored_tx", results.ignoredCount).
			Uint64("old_round", current.Index).
			Uint64("new_round", preferred.Index).
			Uint8("old_difficulty", current.ExpectedDifficulty(sys.MinDifficulty, sys.DifficultyScaleFactor)).
			Uint8("new_difficulty", preferred.ExpectedDifficulty(sys.MinDifficulty, sys.DifficultyScaleFactor)).
			Hex("new_root", preferred.End.ID[:]).
			Hex("old_root", current.End.ID[:]).
			Hex("new_merkle_root", preferred.Merkle[:]).
			Hex("old_merkle_root", current.Merkle[:]).
			Uint64("round_depth", preferred.End.Depth-preferred.Start.Depth).
			Msg("Finalized consensus round, and initialized a new round.")

		//go ExportGraphDOT(finalized, contractIDs.graph)
	}
}

type outOfSyncVote struct {
	outOfSync bool
}

func (o *outOfSyncVote) GetID() string {
	return fmt.Sprintf("%v", o.outOfSync)
}

func (l *Ledger) SyncToLatestRound() {
	voteWG := new(sync.WaitGroup)

	snowballK := conf.GetSnowballK()
	syncVotes := make(chan syncVote, snowballK)

<<<<<<< HEAD
	go CollectVotesForSync(l.accounts, l.syncer, syncVotes, voteWG, snowballK)
=======
	logger := log.Sync("sync")

	go CollectVotes(l.accounts, l.syncer, syncVotes, voteWG, snowballK)
>>>>>>> 124c575a

	syncTimeoutMultiplier := 0
	for {
		for {
			conns, err := SelectPeers(l.client.ClosestPeers(), conf.GetSnowballK())
			if err != nil {
				select {
				case <-time.After(1 * time.Second):
				}

				continue
			}

			current := l.rounds.Latest()

			var wg sync.WaitGroup
			wg.Add(len(conns))

			for _, conn := range conns {
				client := NewWaveletClient(conn)

				go func() {
					ctx, cancel := context.WithTimeout(context.Background(), conf.GetCheckOutOfSyncTimeout())

					p := &peer.Peer{}

					res, err := client.CheckOutOfSync(
						ctx,
						&OutOfSyncRequest{RoundIndex: current.Index},
						grpc.Peer(p),
					)
					if err != nil {
						logger.Error().
							Err(err).
							Msg("error while checking out of sync")

						cancel()
						wg.Done()
						return
					}

					cancel()

					info := noise.InfoFromPeer(p)
					if info == nil {
						wg.Done()
						return
					}

					voter, ok := info.Get(skademlia.KeyID).(*skademlia.ID)
					if !ok {
						wg.Done()
						return
					}

					syncVotes <- syncVote{voter: voter, outOfSync: res.OutOfSync}

					wg.Done()
				}()
			}

			wg.Wait()

			if l.syncer.Decided() {
				break
			}
		}

		// Reset syncing Snowball sampler. Check if it is a false alarm such that we don't have to sync.

		current := l.rounds.Latest()
		preferred := l.syncer.Preferred()

		oos := preferred.(*outOfSyncVote).outOfSync
		if !oos {
			l.applySync(synced)
			l.syncer.Reset()

			if syncTimeoutMultiplier < 60 {
				syncTimeoutMultiplier++
			}
			time.Sleep(time.Duration(syncTimeoutMultiplier) * time.Second)

			continue
		}

		l.setSync(outOfSync)

		syncTimeoutMultiplier = 0

		shutdown := func() {
			close(l.sync)
			l.consensus.Wait() // Wait for all consensus-related workers to shutdown.

			voteWG.Add(1)
			close(syncVotes)
			voteWG.Wait() // Wait for the vote processor worker to shutdown.

			l.finalizer.Reset() // Reset consensus Snowball sampler.
			l.syncer.Reset()    // Reset syncing Snowball sampler.
		}

		restart := func() { // Respawn all previously stopped workers.
			snowballK := conf.GetSnowballK()

			syncVotes = make(chan syncVote, snowballK)
			go CollectVotesForSync(l.accounts, l.syncer, syncVotes, voteWG, snowballK)

			l.sync = make(chan struct{})
			l.PerformConsensus()
		}

		shutdown() // Shutdown all consensus-related workers.

		logger.Info().
			Uint64("current_round", current.Index).
			Msg("Noticed that we are out of sync; downloading latest state Snapshot from our peer(s).")

	SYNC:
		conns, err := SelectPeers(l.client.ClosestPeers(), conf.GetSnowballK())
		if err != nil {
			logger.Warn().Msg("It looks like there are no peers for us to sync with. Retrying...")

			time.Sleep(1 * time.Second)

			goto SYNC
		}

		req := &SyncRequest{Data: &SyncRequest_RoundId{RoundId: current.Index}}

		type response struct {
			header *SyncInfo
			latest Round
			stream Wavelet_SyncClient
		}

		responses := make([]response, 0, len(conns))

		for _, conn := range conns {
			stream, err := NewWaveletClient(conn).Sync(context.Background())
			if err != nil {
				continue
			}

			if err := stream.Send(req); err != nil {
				continue
			}

			res, err := stream.Recv()
			if err != nil {
				continue
			}

			header := res.GetHeader()

			if header == nil {
				continue
			}

			latest, err := UnmarshalRound(bytes.NewReader(header.LatestRound))
			if err != nil {
				continue
			}

			if latest.Index == 0 || len(header.Checksums) == 0 {
				continue
			}

			responses = append(responses, response{header: header, latest: latest, stream: stream})
		}

		if len(responses) == 0 {
			goto SYNC
		}

		dispose := func() {
			for _, res := range responses {
				if err := res.stream.CloseSend(); err != nil {
					continue
				}
			}
		}

		set := make(map[uint64][]response)

		for _, v := range responses {
			set[v.latest.Index] = append(set[v.latest.Index], v)
		}

		// Select a round to sync to which the majority of peers are on.

		var latest *Round
		var majority []response

		for _, votes := range set {
			if len(votes) >= len(set)*2/3 {
				latest = &votes[0].latest
				majority = votes
				break
			}
		}

		// If there is no majority or a tie, dispose all streams and try again.

		if majority == nil {
			logger.Warn().Msg("It looks like our peers could not decide on what the latest round currently is. Retrying...")

			dispose()
			goto SYNC
		}

		logger.Debug().
			Uint64("latest_round", latest.Index).
			Hex("latest_round_root", latest.End.ID[:]).
			Msg("Discovered the round which the majority of our peers are currently in.")

		type source struct {
			idx      int
			checksum [blake2b.Size256]byte
			streams  []Wavelet_SyncClient
		}

		var sources []source

		idx := 0

		// For each chunk checksum from the set of checksums provided by each
		// peer, pick the majority checksum.

		for {
			set := make(map[[blake2b.Size256]byte][]Wavelet_SyncClient)

			for _, response := range majority {
				if idx >= len(response.header.Checksums) {
					continue
				}

				var checksum [blake2b.Size256]byte
				copy(checksum[:], response.header.Checksums[idx])

				set[checksum] = append(set[checksum], response.stream)
			}

			if len(set) == 0 {
				break // We have finished going through all responses. Engage in syncing.
			}

			// Figure out what the majority of peers believe the checksum is for a chunk
			// at index idx. If a majority is found, mark the peers as a viable source
			// for grabbing the chunks contents to then reassemble together an AVL+ tree
			// diff to apply to our ledger state to complete syncing.

			consistent := false

			for checksum, voters := range set {
				if len(voters) == 0 || len(voters) < len(majority)*2/3 {
					continue
				}

				sources = append(sources, source{idx: idx, checksum: checksum, streams: voters})
				consistent = true
				break
			}

			// If peers could not come up with a consistent checksum for some
			// chunk at a consistent idx, dispose all streams and try again.

			if !consistent {
				dispose()
				goto SYNC
			}

			idx++
		}

		chunks := make([][]byte, len(sources))

		// Streams may not concurrently send and receive messages at once.

		streamLocks := make(map[Wavelet_SyncClient]*sync.Mutex)
		var streamLock sync.Mutex

		workers := make(chan source, 16)

		var workerWG sync.WaitGroup
		workerWG.Add(cap(workers))

		var chunkWG sync.WaitGroup
		chunkWG.Add(len(chunks))

		logger.Debug().
			Int("num_chunks", len(sources)).
			Int("num_workers", cap(workers)).
			Msg("Starting up workers to downloaded all chunks of data needed to sync to the latest round...")

		for i := 0; i < cap(workers); i++ {
			go func() {
				for src := range workers {
					req := &SyncRequest{Data: &SyncRequest_Checksum{Checksum: src.checksum[:]}}

					for i := 0; i < len(src.streams); i++ {
						stream := src.streams[rand.Intn(len(src.streams))]

						// Lock the stream so that other workers may not concurrently interact
						// with the exact same stream at once.

						streamLock.Lock()
						if _, exists := streamLocks[stream]; !exists {
							streamLocks[stream] = new(sync.Mutex)
						}
						lock := streamLocks[stream]
						streamLock.Unlock()

						lock.Lock()

						if err := stream.Send(req); err != nil {
							lock.Unlock()
							continue
						}

						res, err := stream.Recv()
						if err != nil {
							lock.Unlock()
							continue
						}

						lock.Unlock()

						chunk := res.GetChunk()
						if chunk == nil {
							continue
						}

						if len(chunk) > conf.GetSyncChunkSize() {
							continue
						}

						if blake2b.Sum256(chunk[:]) != src.checksum {
							continue
						}

						// We found the chunk! Store the chunks contents.

						chunks[src.idx] = chunk
						break
					}

					chunkWG.Done()
				}

				workerWG.Done()
			}()
		}

		for _, src := range sources {
			workers <- src
		}

		chunkWG.Wait() // Wait until all chunks have been received.
		close(workers)
		workerWG.Wait() // Wait until all workers have been closed.

		logger.Debug().
			Int("num_chunks", len(sources)).
			Int("num_workers", cap(workers)).
			Msg("Downloaded whatever chunks were available to sync to the latest round, and shutted down all workers. Checking validity of chunks...")

		dispose() // Shutdown all streams as we no longer need them.

		var diff []byte

		for i, chunk := range chunks {
			if chunk == nil {
				logger.Error().
					Uint64("target_round", latest.Index).
					Hex("chunk_checksum", sources[i].checksum[:]).
					Msg("Could not download one of the chunks necessary to sync to the latest round! Retrying...")

				goto SYNC
			}

			diff = append(diff, chunk...)
		}

		logger.Info().
			Int("num_chunks", len(sources)).
			Uint64("target_round", latest.Index).
			Msg("All chunks have been successfully verified and re-assembled into a diff. Applying diff...")

		snapshot := l.accounts.Snapshot()

		if err := snapshot.ApplyDiff(diff); err != nil {
			logger.Error().
				Uint64("target_round", latest.Index).
				Err(err).
				Msg("Failed to apply re-assembled diff to our ledger state. Restarting sync...")
			goto SYNC
		}

		if checksum := snapshot.Checksum(); checksum != latest.Merkle {
			logger.Error().
				Uint64("target_round", latest.Index).
				Hex("expected_merkle_root", latest.Merkle[:]).
				Hex("yielded_merkle_root", checksum[:]).
				Msg("Failed to apply re-assembled diff to our ledger state. Restarting sync...")

			goto SYNC
		}

		pruned, err := l.rounds.Save(latest)
		if err != nil {
			logger.Error().
				Err(err).
				Msg("Failed to save finalized round to our database")
			goto SYNC
		}

		if pruned != nil {
			count := l.graph.PruneBelowDepth(pruned.End.Depth)

			logger := log.Consensus("prune")
			logger.Debug().
				Int("num_tx", count).
				Uint64("current_round_id", latest.Index).
				Uint64("pruned_round_id", pruned.Index).
				Msg("Pruned away round and transactions.")
		}

		l.graph.UpdateRoot(latest.End)

		if err := l.accounts.Commit(snapshot); err != nil {
			logger := log.Node()
			logger.Fatal().Err(err).Msg("failed to commit collapsed state to our database")
		}

		logger = log.Sync("apply")
		logger.Info().
			Int("num_chunks", len(chunks)).
			Uint64("old_round", current.Index).
			Uint64("new_round", latest.Index).
			Uint8("old_difficulty", current.ExpectedDifficulty(sys.MinDifficulty, sys.DifficultyScaleFactor)).
			Uint8("new_difficulty", latest.ExpectedDifficulty(sys.MinDifficulty, sys.DifficultyScaleFactor)).
			Hex("new_root", latest.End.ID[:]).
			Hex("old_root", current.End.ID[:]).
			Hex("new_merkle_root", latest.Merkle[:]).
			Hex("old_merkle_root", current.Merkle[:]).
			Msg("Successfully built a new state Snapshot out of chunk(s) we have received from peers.")

		restart()
	}
}

// collapseResults is what returned by calling collapseTransactions. Refer to collapseTransactions
// to understand what counts of accepted, rejected, or otherwise ignored transactions truly represent
// after calling collapseTransactions.
type collapseResults struct {
	applied        []*Transaction
	rejected       []*Transaction
	rejectedErrors []error

	appliedCount  int
	rejectedCount int
	ignoredCount  int

	snapshot *avl.Tree
}

type CollapseState struct {
	once    sync.Once
	results *collapseResults
	err     error
}

// collapseTransactions takes all transactions recorded within a graph depth interval, and applies
// all valid and available ones to a snapshot of all accounts stored in the ledger. It returns
// an updated snapshot with all finalized transactions applied, alongside count summaries of the
// number of applied, rejected, or otherwise ignored transactions.
//
// Transactions that intersect within all paths from the start to end of a depth interval that are
// also applicable to the ledger state are considered as accepted. Transactions that do not
// intersect with any of the paths from the start to end of a depth interval t all are considered
// as ignored transactions. Transactions that fall entirely out of either applied or ignored are
// considered to be rejected.
//
// It is important to note that transactions that are inspected over are specifically transactions
// that are within the depth interval (start, end] where start is the interval starting point depth,
// and end is the interval ending point depth.
func (l *Ledger) collapseTransactions(round uint64, start, end Transaction, logging bool) (*collapseResults, error) {
	_collapseState, _ := l.cacheCollapse.LoadOrPut(end.ID, &CollapseState{})
	collapseState := _collapseState.(*CollapseState)

	collapseState.once.Do(func() {
		collapseState.results, collapseState.err = collapseTransactions(l.graph, l.accounts, round, l.Rounds().Latest(), start, end, logging)
	})

	if logging {
		for _, tx := range collapseState.results.applied {
			logEventTX("applied", tx)
		}

		for i, tx := range collapseState.results.rejected {
			logEventTX("rejected", tx, collapseState.results.rejectedErrors[i])
		}
	}

	return collapseState.results, collapseState.err
}

// LogChanges logs all changes made to an AVL tree state snapshot for the purposes
// of logging out changes to account state to Wavelet's HTTP API.
func (l *Ledger) LogChanges(snapshot *avl.Tree, lastRound uint64) {
	balanceLogger := log.Accounts("balance_updated")
	gasBalanceLogger := log.Accounts("gas_balance_updated")
	stakeLogger := log.Accounts("stake_updated")
	rewardLogger := log.Accounts("reward_updated")
	numPagesLogger := log.Accounts("num_pages_updated")

	balanceKey := append(keyAccounts[:], keyAccountBalance[:]...)
	gasBalanceKey := append(keyAccounts[:], keyAccountContractGasBalance[:]...)
	stakeKey := append(keyAccounts[:], keyAccountStake[:]...)
	rewardKey := append(keyAccounts[:], keyAccountReward[:]...)
	numPagesKey := append(keyAccounts[:], keyAccountContractNumPages[:]...)

	var id AccountID

	snapshot.IterateLeafDiff(lastRound, func(key, value []byte) bool {
		switch {
		case bytes.HasPrefix(key, balanceKey):
			copy(id[:], key[len(balanceKey):])

			balanceLogger.Log().
				Hex("account_id", id[:]).
				Uint64("balance", binary.LittleEndian.Uint64(value)).
				Msg("")
		case bytes.HasPrefix(key, gasBalanceKey):
			copy(id[:], key[len(gasBalanceKey):])

			gasBalanceLogger.Log().
				Hex("account_id", id[:]).
				Uint64("gas_balance", binary.LittleEndian.Uint64(value)).
				Msg("")
		case bytes.HasPrefix(key, stakeKey):
			copy(id[:], key[len(stakeKey):])

			stakeLogger.Log().
				Hex("account_id", id[:]).
				Uint64("stake", binary.LittleEndian.Uint64(value)).
				Msg("")
		case bytes.HasPrefix(key, rewardKey):
			copy(id[:], key[len(rewardKey):])

			rewardLogger.Log().
				Hex("account_id", id[:]).
				Uint64("reward", binary.LittleEndian.Uint64(value)).
				Msg("")
		case bytes.HasPrefix(key, numPagesKey):
			copy(id[:], key[len(numPagesKey):])

			numPagesLogger.Log().
				Hex("account_id", id[:]).
				Uint64("num_pages", binary.LittleEndian.Uint64(value)).
				Msg("")
		}

		return true
	})
}

func (l *Ledger) SyncStatus() string {
	l.syncStatusLock.RLock()
	defer l.syncStatusLock.RUnlock()

	switch l.syncStatus {
	case outOfSync:
		return "Node is out of sync"
	case synced:
		return "Node is synced, but not taking part in consensus process yet"
	case fullySynced:
		return "Node is fully synced"
	case finalized:
		return "Node is taking part in consensus process"
	default:
		return "Sync status unknown"
	}
}

func (l *Ledger) isOutOfSync() bool {
	l.syncStatusLock.RLock()
	synced := l.syncStatus == fullySynced
	l.syncStatusLock.RUnlock()

	return !synced
}

func (l *Ledger) applySync(flag bitset) {
	l.syncStatusLock.Lock()
	l.syncStatus |= flag
	l.syncStatusLock.Unlock()
}

func (l *Ledger) setSync(flag bitset) {
	l.syncStatusLock.Lock()
	l.syncStatus = flag
	l.syncStatusLock.Unlock()
}<|MERGE_RESOLUTION|>--- conflicted
+++ resolved
@@ -970,13 +970,9 @@
 	snowballK := conf.GetSnowballK()
 	syncVotes := make(chan syncVote, snowballK)
 
-<<<<<<< HEAD
+	logger := log.Sync("sync")
+
 	go CollectVotesForSync(l.accounts, l.syncer, syncVotes, voteWG, snowballK)
-=======
-	logger := log.Sync("sync")
-
-	go CollectVotes(l.accounts, l.syncer, syncVotes, voteWG, snowballK)
->>>>>>> 124c575a
 
 	syncTimeoutMultiplier := 0
 	for {
