--- conflicted
+++ resolved
@@ -24,34 +24,31 @@
 	"context"
 	"encoding/binary"
 	"encoding/hex"
-<<<<<<< HEAD
-	"github.com/perlin-network/wavelet/internal/filebuffer"
-	"github.com/perlin-network/wavelet/sys"
-	"reflect"
-	"sync"
-	"time"
-	"unsafe"
-
-	"github.com/minio/highwayhash"
-=======
->>>>>>> 98e13ae7
 	"github.com/perlin-network/noise"
 	"github.com/perlin-network/noise/skademlia"
 	"github.com/perlin-network/wavelet/avl"
 	"github.com/perlin-network/wavelet/conf"
 	"github.com/perlin-network/wavelet/internal/cuckoo"
+	"github.com/perlin-network/wavelet/internal/filebuffer"
 	"github.com/perlin-network/wavelet/internal/radix"
 	"github.com/perlin-network/wavelet/internal/stall"
 	"github.com/perlin-network/wavelet/internal/worker"
 	"github.com/perlin-network/wavelet/log"
 	"github.com/perlin-network/wavelet/store"
+	"github.com/perlin-network/wavelet/sys"
 	"github.com/pkg/errors"
+	"golang.org/x/crypto/blake2b"
 	"google.golang.org/grpc"
 	"google.golang.org/grpc/peer"
-	"io"
-	"math/rand"
-	"sync"
-	"time"
+)
+
+type bitset uint8
+
+const (
+	outOfSync   bitset = 0 //nolint:staticcheck
+	synced             = 1
+	finalized          = 2
+	fullySynced        = 3
 )
 
 var (
