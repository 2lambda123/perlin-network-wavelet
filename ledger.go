--- conflicted
+++ resolved
@@ -208,10 +208,8 @@
 		},
 	})
 
-<<<<<<< HEAD
 	ledger.stopWG.Add(1)
-=======
->>>>>>> a98eb212
+
 	go stallDetector.Run(&ledger.stopWG)
 
 	ledger.stallDetector = stallDetector
