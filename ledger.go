--- conflicted
+++ resolved
@@ -91,11 +91,9 @@
 	transactionsSyncIndexLock sync.RWMutex
 	transactionsSyncIndex     *bloom.BloomFilter
 
-<<<<<<< HEAD
+	queryBlockCache map[[blake2b.Size256]byte]*Block
+
 	queueWorkerPool *WorkerPool
-=======
-	queryBlockCache map[[blake2b.Size256]byte]*Block
->>>>>>> 5d033594
 }
 
 type config struct {
@@ -191,11 +189,9 @@
 
 		transactionsSyncIndex: bloom.New(conf.GetBloomFilterM(), conf.GetBloomFilterK()),
 
-<<<<<<< HEAD
+		queryBlockCache: make(map[BlockID]*Block),
+
 		queueWorkerPool: NewWorkerPool(),
-=======
-		queryBlockCache: make(map[BlockID]*Block),
->>>>>>> 5d033594
 	}
 
 	if !cfg.GCDisabled {
@@ -214,7 +210,7 @@
 			logger.Error().Err(err).Msg("Shutting down node...")
 		},
 	})
-	
+
 	ledger.stopWG.Add(1)
 	go stallDetector.Run(&ledger.stopWG)
 
@@ -775,14 +771,11 @@
 	responseChan := make(chan response)
 
 	for _, p := range peers {
-<<<<<<< HEAD
-		conn := p
+		conn := p.Conn()
+		cacheBlock := l.queryBlockCache[p.ID().Checksum()]
+
 		f := func() {
-			var vote finalizationVote
-=======
-		go func(conn *grpc.ClientConn, cacheBlock *Block) {
 			var response response
->>>>>>> 5d033594
 			defer func() {
 				responseChan <- response
 			}()
@@ -845,13 +838,9 @@
 				response.vote.block = &block
 			}
 			l.metrics.queryLatency.Time(f)
-<<<<<<< HEAD
 		}
 
 		l.queueWorkerPool.Queue(f)
-=======
-		}(p.Conn(), l.queryBlockCache[p.ID().Checksum()])
->>>>>>> 5d033594
 	}
 
 	votes := make([]*finalizationVote, 0, len(peers))
