// Copyright (c) 2019 Perlin
//
// Permission is hereby granted, free of charge, to any person obtaining a copy of
// this software and associated documentation files (the "Software"), to deal in
// the Software without restriction, including without limitation the rights to
// use, copy, modify, merge, publish, distribute, sublicense, and/or sell copies of
// the Software, and to permit persons to whom the Software is furnished to do so,
// subject to the following conditions:
//
// The above copyright notice and this permission notice shall be included in all
// copies or substantial portions of the Software.
//
// THE SOFTWARE IS PROVIDED "AS IS", WITHOUT WARRANTY OF ANY KIND, EXPRESS OR
// IMPLIED, INCLUDING BUT NOT LIMITED TO THE WARRANTIES OF MERCHANTABILITY, FITNESS
// FOR A PARTICULAR PURPOSE AND NONINFRINGEMENT. IN NO EVENT SHALL THE AUTHORS OR
// COPYRIGHT HOLDERS BE LIABLE FOR ANY CLAIM, DAMAGES OR OTHER LIABILITY, WHETHER
// IN AN ACTION OF CONTRACT, TORT OR OTHERWISE, ARISING FROM, OUT OF OR IN
// CONNECTION WITH THE SOFTWARE OR THE USE OR OTHER DEALINGS IN THE SOFTWARE.

package wavelet

import (
	"bytes"
	"context"
	"encoding/binary"
	"encoding/hex"
	"fmt"
	"github.com/perlin-network/noise"
	"github.com/perlin-network/noise/skademlia"
	"github.com/perlin-network/wavelet/avl"
	"github.com/perlin-network/wavelet/log"
	"github.com/perlin-network/wavelet/store"
	"github.com/perlin-network/wavelet/sys"
	queue2 "github.com/phf/go-queue/queue"
	"github.com/pkg/errors"
	"golang.org/x/crypto/blake2b"
	"google.golang.org/grpc"
	"google.golang.org/grpc/connectivity"
	"google.golang.org/grpc/peer"
	"math/rand"
	"strings"
	"sync"
	"time"
)

type Ledger struct {
	client  *skademlia.Client
	metrics *Metrics
	indexer *Indexer

	accounts *Accounts
	rounds   *Rounds
	graph    *Graph

	gossiper  *Gossiper
	finalizer *Snowball
	syncer    *Snowball

	consensus sync.WaitGroup

	broadcastNops      bool
	broadcastNopsDelay time.Time
	broadcastNopsLock  sync.Mutex

	sync      chan struct{}
	syncVotes chan vote

	outOfSync bool
	outOfSyncTxBuff []Transaction
	outOfSyncLock sync.Mutex

	cacheCollapse *LRU
	cacheChunks   *LRU

	sendQuota chan struct{}
}

func NewLedger(kv store.KV, client *skademlia.Client, genesis *string) *Ledger {
	metrics := NewMetrics(context.TODO())
	indexer := NewIndexer()

	accounts := NewAccounts(kv)
	go accounts.GC(context.Background())

	rounds, err := NewRounds(kv, sys.PruningLimit)

	var round *Round

	if rounds != nil && err != nil {
		genesis := performInception(accounts.tree, genesis)
		if err := accounts.Commit(nil); err != nil {
			panic(err)
		}

		ptr := &genesis

		if _, err := rounds.Save(ptr); err != nil {
			panic(err)
		}

		round = ptr
	} else if rounds != nil {
		round = rounds.Latest()
	}

	if round == nil {
		panic("???: COULD NOT FIND GENESIS, OR STORAGE IS CORRUPTED.")
	}

	graph := NewGraph(WithMetrics(metrics), WithIndexer(indexer), WithRoot(round.End), VerifySignatures())

	gossiper := NewGossiper(context.TODO(), client, metrics)
	finalizer := NewSnowball(WithName("finalizer"), WithBeta(sys.SnowballBeta))
	syncer := NewSnowball(WithName("syncer"), WithBeta(sys.SnowballBeta))

	ledger := &Ledger{
		client:  client,
		metrics: metrics,
		indexer: indexer,

		accounts: accounts,
		rounds:   rounds,
		graph:    graph,

		gossiper:  gossiper,
		finalizer: finalizer,
		syncer:    syncer,

		sync:      make(chan struct{}),
		syncVotes: make(chan vote, sys.SnowballK),

		outOfSync: true, // start as of of sync, since we need to check whether we synced first

		cacheCollapse: NewLRU(16),
		cacheChunks:   NewLRU(1024), // In total, it will take up 1024 * 4MB.

		sendQuota: make(chan struct{}, 2000),
	}

	ledger.PerformConsensus()

	go ledger.SyncToLatestRound()
	go ledger.PushSendQuota()

	return ledger
}

// AddTransaction adds a transaction to the ledger. If the transaction has
// never been added in the ledgers graph before, it is pushed to the gossip
// mechanism to then be gossiped to this nodes peers. If the transaction is
// invalid or fails any validation checks, an error is returned. No error
// is returned if the transaction has already existed int he ledgers graph
// beforehand.
func (l *Ledger) AddTransaction(tx Transaction) error {
	l.outOfSyncLock.Lock()
	if l.outOfSync {
		l.outOfSyncTxBuff = append(l.outOfSyncTxBuff, tx)
		l.outOfSyncLock.Unlock()
		return nil
	}
	l.outOfSyncLock.Unlock()

	err := l.graph.AddTransaction(tx)

	if err != nil && errors.Cause(err) != ErrAlreadyExists {
		return err
	}

	if err == nil {
		l.TakeSendQuota()

		l.gossiper.Push(tx)

		l.broadcastNopsLock.Lock()
		if tx.Tag != sys.TagNop {
			l.broadcastNopsDelay = time.Now()
		}

		if tx.Sender == l.client.Keys().PublicKey() && l.finalizer.Preferred() == nil {
			l.broadcastNops = true
		}
		l.broadcastNopsLock.Unlock()
	}

	return nil
}

// Find searches through complete transaction and account indices for a specified
// query string. All indices that queried are in the form of tries. It is safe
// to call this method concurrently.
func (l *Ledger) Find(query string, count int) []string {
	var err error

	results := make([]string, 0, count)
	prefix := []byte(query)

	if len(query)%2 == 1 { // Cut off a single character.
		prefix = prefix[:len(prefix)-1]
	}

	prefix, err = hex.DecodeString(string(prefix))
	if err != nil {
		return nil
	}

	bucketPrefix := append(keyAccounts[:], keyAccountNonce[:]...)
	fullQuery := append(bucketPrefix, prefix...)

	l.Snapshot().IterateFrom(fullQuery, func(key, _ []byte) bool {
		if !bytes.HasPrefix(key, fullQuery) {
			return false
		}

		if len(results) >= count {
			return false
		}

		results = append(results, hex.EncodeToString(key[len(bucketPrefix):]))
		return true
	})

	return append(results, l.indexer.Find(query, count-len(results))...)
}

// PushSendQuota permits one token into this nodes send quota bucket every millisecond
// such that the node may add one single transaction into its graph.
func (l *Ledger) PushSendQuota() {
	for range time.Tick(1 * time.Millisecond) {
		select {
		case l.sendQuota <- struct{}{}:
		default:
		}
	}
}

// TakeSendQuota removes one token from this nodes send quota bucket to signal
// that the node has added one single transaction into its graph.
func (l *Ledger) TakeSendQuota() bool {
	select {
	case <-l.sendQuota:
		return true
	default:
		return false
	}
}

// Protocol returns an implementation of WaveletServer to handle incoming
// RPC and streams for the ledger. The protocol is agnostic to whatever
// choice of network stack is used with Wavelet, though by default it is
// intended to be used with gRPC and Noise.
func (l *Ledger) Protocol() *Protocol {
	return &Protocol{ledger: l}
}

// Graph returns the directed-acyclic-graph of transactions accompanying
// the ledger.
func (l *Ledger) Graph() *Graph {
	return l.graph
}

// Finalizer returns the Snowball finalizer which finalizes the contents of individual
// consensus rounds.
func (l *Ledger) Finalizer() *Snowball {
	return l.finalizer
}

// Rounds returns the round manager for the ledger.
func (l *Ledger) Rounds() *Rounds {
	return l.rounds
}

// PerformConsensus spawns workers related to performing consensus, such as pulling
// missing transactions and incrementally finalizing intervals of transactions in
// the ledgers graph.
func (l *Ledger) PerformConsensus() {
	go l.PullMissingTransactions()
	go l.FinalizeRounds()
}

func (l *Ledger) Snapshot() *avl.Tree {
	return l.accounts.Snapshot()
}

// BroadcastNop has the node send a nop transaction should they have sufficient
// balance available. They are broadcasted if no other transaction that is not a nop transaction
// is not broadcasted by the node after 500 milliseconds. These conditions only apply so long as
// at least one transaction gets broadcasted by the node within the current round. Once a round
// is tentatively being finalized, a node will stop broadcasting nops.
func (l *Ledger) BroadcastNop() *Transaction {
	l.broadcastNopsLock.Lock()
	broadcastNops := l.broadcastNops
	broadcastNopsDelay := l.broadcastNopsDelay
	l.broadcastNopsLock.Unlock()

	if !broadcastNops || time.Now().Sub(broadcastNopsDelay) < 100*time.Millisecond {
		return nil
	}

	keys := l.client.Keys()
	publicKey := keys.PublicKey()

	balance, _ := ReadAccountBalance(l.accounts.Snapshot(), publicKey)

	// FIXME(kenta): FOR TESTNET ONLY. FAUCET DOES NOT GET ANY PERLs DEDUCTED.
	if balance < sys.TransactionFeeAmount && hex.EncodeToString(publicKey[:]) != sys.FaucetAddress {
		return nil
	}

	nop := AttachSenderToTransaction(keys, NewTransaction(keys, sys.TagNop, nil), l.graph.FindEligibleParents()...)

	if err := l.AddTransaction(nop); err != nil {
		return nil
	}

	return l.graph.FindTransaction(nop.ID)
}

// PullMissingTransactions is an infinite loop continually sending RPC requests
// to pull any transactions identified to be missing by the ledger. It periodically
// samples a random peer from the network, and requests the peer for the contents
// of all missing transactions by their respective IDs. When the ledger is in amidst
// synchronizing/teleporting ahead to a new round, the infinite loop will be cleaned
// up. It is intended to call PullMissingTransactions() in a new goroutine.
func (l *Ledger) PullMissingTransactions() {
	l.consensus.Add(1)
	defer l.consensus.Done()

	for {
		select {
		case <-l.sync:
			return
		default:
		}

		missing := l.graph.Missing()

		if len(missing) == 0 {
			select {
			case <-l.sync:
				return
			case <-time.After(1 * time.Second):
			}

			continue
		}

		closestPeers := l.client.ClosestPeers()

		peers := make([]*grpc.ClientConn, 0, len(closestPeers))
		for _, p := range closestPeers {
			if p.GetState() == connectivity.Ready {
				peers = append(peers, p)
			}
		}

		if len(peers) == 0 {
			select {
			case <-l.sync:
				return
			case <-time.After(1 * time.Second):
			}

			continue
		}

		rand.Shuffle(len(peers), func(i, j int) {
			peers[i], peers[j] = peers[j], peers[i]
		})

		rand.Shuffle(len(missing), func(i, j int) {
			missing[i], missing[j] = missing[j], missing[i]
		})
		if len(missing) > 256 {
			missing = missing[:256]
		}

		req := &DownloadTxRequest{Ids: make([][]byte, len(missing))}

		for i, id := range missing {
			req.Ids[i] = id[:]
		}

		conn := peers[0]
		client := NewWaveletClient(conn)

		ctx, cancel := context.WithTimeout(context.Background(), 1*time.Second)
		batch, err := client.DownloadTx(ctx, req)
		if err != nil {
			fmt.Println("failed to download missing transactions:", err)
			cancel()
			continue
		}
		cancel()

		count := int64(0)

		for _, buf := range batch.Transactions {
			tx, err := UnmarshalTransaction(bytes.NewReader(buf))
			if err != nil {
				fmt.Printf("error unmarshaling downloaded tx [%v]: %+v", err, tx)
				continue
			}

			if err := l.AddTransaction(tx); err != nil && errors.Cause(err) != ErrMissingParents {
				fmt.Printf("error adding downloaded tx to graph [%v]: %+v\n", err, tx)
				continue
			}

			count += int64(tx.LogicalUnits())
		}

		l.metrics.downloadedTX.Mark(count)
		l.metrics.receivedTX.Mark(count)
	}
}

// FinalizeRounds periodically attempts to find an eligible critical transaction suited for the
// current round. If it finds one, it will then proceed to perform snowball sampling over its
// peers to decide on a single critical transaction that serves as an ending point for the
// current consensus round. The round is finalized, transactions of the finalized round are
// applied to the current ledger state, and the graph is updated to cleanup artifacts from
// the old round.
func (l *Ledger) FinalizeRounds() {
	l.consensus.Add(1)
	defer l.consensus.Done()

FINALIZE_ROUNDS:
	for {
		select {
		case <-l.sync:
			return
		default:
		}

		if len(l.client.ClosestPeers()) < sys.SnowballK {
			select {
			case <-l.sync:
				return
			case <-time.After(1 * time.Second):
			}

			continue FINALIZE_ROUNDS
		}

		current := l.rounds.Latest()
		currentDifficulty := current.ExpectedDifficulty(sys.MinDifficulty, sys.DifficultyScaleFactor)

		if preferred := l.finalizer.Preferred(); preferred == nil {
			eligible := l.graph.FindEligibleCritical(currentDifficulty)

			if eligible == nil {
				nop := l.BroadcastNop()

				if nop != nil {
					if !nop.IsCritical(currentDifficulty) {
						select {
						case <-l.sync:
							return
						case <-time.After(500 * time.Microsecond):
						}
					}

					continue FINALIZE_ROUNDS
				}

				select {
				case <-l.sync:
					return
				case <-time.After(1 * time.Millisecond):
				}

				continue FINALIZE_ROUNDS
			}

			results, err := l.CollapseTransactions(current.Index+1, current.End, *eligible, false)
			if err != nil {
				fmt.Println("error collapsing transactions during finalization", err)
				continue
			}

			candidate := NewRound(current.Index+1, results.snapshot.Checksum(), uint64(results.appliedCount), current.End, *eligible)
			l.finalizer.Prefer(&candidate)

			continue FINALIZE_ROUNDS
		}

		l.broadcastNopsLock.Lock()
		l.broadcastNops = false
		l.broadcastNopsLock.Unlock()

		workerChan := make(chan *grpc.ClientConn, 16)

		var workerWG sync.WaitGroup
		workerWG.Add(cap(workerChan))

		voteChan := make(chan vote, sys.SnowballK)
		go CollectVotes(l.accounts, l.finalizer, voteChan, &workerWG)

		req := &QueryRequest{RoundIndex: current.Index + 1}

		for i := 0; i < cap(workerChan); i++ {
			go func() {
				for conn := range workerChan {
					f := func() {
						client := NewWaveletClient(conn)

						ctx, cancel := context.WithTimeout(context.Background(), 3*time.Second)

						p := &peer.Peer{}

						res, err := client.Query(ctx, req, grpc.Peer(p))
						if err != nil {
							cancel()
							return
						}

						cancel()

						l.metrics.queried.Mark(1)

						info := noise.InfoFromPeer(p)
						if info == nil {
							return
						}

						voter, ok := info.Get(skademlia.KeyID).(*skademlia.ID)
						if !ok {
							return
						}

						round, err := UnmarshalRound(bytes.NewReader(res.Round))
						if err != nil {
							voteChan <- vote{voter: voter, value: ZeroRoundPtr}
							return
						}

						if round.ID == ZeroRoundID || round.Start.ID == ZeroTransactionID || round.End.ID == ZeroTransactionID {
							voteChan <- vote{voter: voter, value: ZeroRoundPtr}
							return
						}

						if round.End.Depth <= round.Start.Depth {
							return
						}

						if round.Index != current.Index+1 {
							if round.Index > sys.SyncIfRoundsDifferBy+current.Index {
								select {
								case l.syncVotes <- vote{voter: voter, value: &round}:
								default:
								}
							}

							return
						}

						if round.Start.ID != current.End.ID {
							return
						}

						if err := l.AddTransaction(round.Start); err != nil {
							return
						}

						if err := l.AddTransaction(round.End); err != nil {
							return
						}

						if !round.End.IsCritical(currentDifficulty) {
							return
						}

						results, err := l.CollapseTransactions(round.Index, round.Start, round.End, false)
						if err != nil {
							if !strings.Contains(err.Error(), "missing ancestor") {
								fmt.Println(err)
							}
							return
						}

						if uint64(results.appliedCount) != round.Applied {
							fmt.Printf("applied %d but expected %d, rejected = %d, ignored = %d\n", results.appliedCount, round.Applied, results.rejectedCount, results.ignoredCount)
							return
						}

						if results.snapshot.Checksum() != round.Merkle {
							fmt.Printf("got merkle %x but expected %x\n", results.snapshot.Checksum(), round.Merkle)
							return
						}

						voteChan <- vote{voter: voter, value: &round}
					}

					l.metrics.queryLatency.Time(f)
				}

				workerWG.Done()
			}()
		}

		for !l.finalizer.Decided() {
			select {
			case <-l.sync:
				close(workerChan)
				workerWG.Wait()
				workerWG.Add(1)
				close(voteChan)
				workerWG.Wait() // Wait for vote processor worker to stop

				return
			default:
			}

			// Randomly sample a peer to query
			peers, err := SelectPeers(l.client.ClosestPeers(), sys.SnowballK)
			if err != nil {
				close(workerChan)
				workerWG.Wait()
				workerWG.Add(1)
				close(voteChan)
				workerWG.Wait() // Wait for vote processor worker to stop

				continue FINALIZE_ROUNDS
			}

			for _, p := range peers {
				workerChan <- p
			}
		}

		close(workerChan)
		workerWG.Wait() // Wait for query workers to stop
		workerWG.Add(1)
		close(voteChan)
		workerWG.Wait() // Wait for vote processor worker to stop

		finalized := l.finalizer.Preferred().(*Round)
		l.finalizer.Reset()

		results, err := l.CollapseTransactions(finalized.Index, finalized.Start, finalized.End, true)
		if err != nil {
			if !strings.Contains(err.Error(), "missing ancestor") {
				fmt.Println(err)
			}
			continue
		}

		if uint64(results.appliedCount) != finalized.Applied {
			fmt.Printf("Expected to have applied %d transactions finalizing a round, but only applied %d transactions instead.\n", finalized.Applied, results.appliedCount)
			continue
		}

		if results.snapshot.Checksum() != finalized.Merkle {
			fmt.Printf("Expected finalized rounds merkle root to be %x, but got %x.\n", finalized.Merkle, results.snapshot.Checksum())
			continue
		}

		pruned, err := l.rounds.Save(finalized)
		if err != nil {
			fmt.Printf("Failed to save finalized round to our database: %v\n", err)
		}

		if pruned != nil {
			count := l.graph.PruneBelowDepth(pruned.End.Depth)

			logger := log.Consensus("prune")
			logger.Debug().
				Int("num_tx", count).
				Uint64("current_round_id", finalized.Index).
				Uint64("pruned_round_id", pruned.Index).
				Msg("Pruned away round and transactions.")
		}

		l.graph.UpdateRootDepth(finalized.End.Depth)

		if err = l.accounts.Commit(results.snapshot); err != nil {
			fmt.Printf("Failed to commit collaped state to our database: %v\n", err)
		}

		l.metrics.acceptedTX.Mark(int64(results.appliedCount))

		l.LogChanges(results.snapshot, current.Index)

		logger := log.Consensus("round_end")
		logger.Info().
			Int("num_applied_tx", results.appliedCount).
			Int("num_rejected_tx", results.rejectedCount).
			Int("num_ignored_tx", results.ignoredCount).
			Uint64("old_round", current.Index).
			Uint64("new_round", finalized.Index).
			Uint8("old_difficulty", current.ExpectedDifficulty(sys.MinDifficulty, sys.DifficultyScaleFactor)).
			Uint8("new_difficulty", finalized.ExpectedDifficulty(sys.MinDifficulty, sys.DifficultyScaleFactor)).
			Hex("new_root", finalized.End.ID[:]).
			Hex("old_root", current.End.ID[:]).
			Hex("new_merkle_root", finalized.Merkle[:]).
			Hex("old_merkle_root", current.Merkle[:]).
			Uint64("round_depth", finalized.End.Depth-finalized.Start.Depth).
			Msg("Finalized consensus round, and initialized a new round.")

		//go ExportGraphDOT(finalized, l.graph)
	}
}

type outOfSyncVote struct {
	outOfSync bool
}

func (o *outOfSyncVote) GetID() string {
	return fmt.Sprintf("%v", o.outOfSync)
}

func (l *Ledger) SyncToLatestRound() {
	voteWG := new(sync.WaitGroup)

	go CollectVotes(l.accounts, l.syncer, l.syncVotes, voteWG)

	syncTimeoutMultiplier := 0
	for {
		t := time.Now()
		for {
			conns, err := SelectPeers(l.client.ClosestPeers(), sys.SnowballK)
			if err != nil {
				select {
				case <-time.After(1 * time.Second):
				}

				continue
			}

			current := l.rounds.Latest()

			var wg sync.WaitGroup
			wg.Add(len(conns))

			for _, conn := range conns {
				client := NewWaveletClient(conn)

				go func() {
					ctx, cancel := context.WithTimeout(context.Background(), 3*time.Second)

					p := &peer.Peer{}

					res, err := client.CheckOutOfSync(
						ctx,
						&OutOfSyncRequest{RoundIndex: current.Index},
						grpc.Peer(p),
					)
					if err != nil {
						cancel()
						wg.Done()
						return
					}

					cancel()

					info := noise.InfoFromPeer(p)
					if info == nil {
						wg.Done()
						return
					}

					voter, ok := info.Get(skademlia.KeyID).(*skademlia.ID)
					if !ok {
						wg.Done()
						return
					}

					l.syncVotes <- vote{voter: voter, value: &outOfSyncVote{outOfSync: res.OutOfSync}}

					wg.Done()
				}()
			}

			wg.Wait()

			if l.syncer.Decided() {
				break
			}
<<<<<<< HEAD
=======

			time.Sleep(50 * time.Millisecond)
>>>>>>> c4834883
		}

		// Reset syncing Snowball sampler. Check if it is a false alarm such that we don't have to sync.

		current := l.rounds.Latest()
		preferred := l.syncer.Preferred()

		outOfSync := preferred.(*outOfSyncVote).outOfSync

		l.outOfSyncLock.Lock()
		l.outOfSync = outOfSync
		l.outOfSyncLock.Unlock()

		if !outOfSync {
			l.syncer.Reset()

			if syncTimeoutMultiplier < 60 {
				syncTimeoutMultiplier++
			}
			time.Sleep(time.Duration(syncTimeoutMultiplier) * time.Second)

			continue
		}

		syncTimeoutMultiplier = 0

		fmt.Println("time took to find out we out of sync - ", time.Now().Sub(t))
		t = time.Now()

		shutdown := func() {
			close(l.sync)
			l.consensus.Wait() // Wait for all consensus-related workers to shutdown.

			voteWG.Add(1)
			close(l.syncVotes)
			voteWG.Wait() // Wait for the vote processor worker to shutdown.

			l.finalizer.Reset() // Reset consensus Snowball sampler.
			l.syncer.Reset()    // Reset syncing Snowball sampler.
		}

		restart := func() { // Respawn all previously stopped workers.
			l.syncVotes = make(chan vote, sys.SnowballK)
			go CollectVotes(l.accounts, l.syncer, l.syncVotes, voteWG)

			l.sync = make(chan struct{})
			l.PerformConsensus()
		}

		shutdown() // Shutdown all consensus-related workers.

		logger := log.Sync("syncing")
		logger.Info().
			Uint64("current_round", current.Index).
			Msg("Noticed that we are out of sync; downloading latest state Snapshot from our peer(s).")

	SYNC:

		conns, err := SelectPeers(l.client.ClosestPeers(), sys.SnowballK)
		if err != nil {
			logger.Warn().Msg("It looks like there are no peers for us to sync with. Retrying...")

			time.Sleep(1 * time.Second)

			goto SYNC
		}

		req := &SyncRequest{Data: &SyncRequest_RoundId{RoundId: current.Index}}

		type response struct {
			header *SyncInfo
			latest Round
			stream Wavelet_SyncClient
		}

		responses := make([]response, 0, len(conns))

		for _, conn := range conns {
			stream, err := NewWaveletClient(conn).Sync(context.Background())
			if err != nil {
				continue
			}

			if err := stream.Send(req); err != nil {
				continue
			}

			res, err := stream.Recv()
			if err != nil {
				continue
			}

			header := res.GetHeader()

			if header == nil {
				continue
			}

			latest, err := UnmarshalRound(bytes.NewReader(header.LatestRound))
			if err != nil {
				continue
			}

			if latest.Index == 0 || len(header.Checksums) == 0 {
				continue
			}

			responses = append(responses, response{header: header, latest: latest, stream: stream})
		}

		if len(responses) == 0 {
			goto SYNC
		}

		dispose := func() {
			for _, res := range responses {
				if err := res.stream.CloseSend(); err != nil {
					continue
				}
			}
		}

		set := make(map[uint64][]response)

		for _, v := range responses {
			set[v.latest.Index] = append(set[v.latest.Index], v)
		}

		// Select a round to sync to which the majority of peers are on.

		var latest *Round
		var majority []response

		for _, votes := range set {
			if len(votes) >= len(set)*2/3 {
				latest = &votes[0].latest
				majority = votes
				break
			}
		}

		// If there is no majority or a tie, dispose all streams and try again.

		if majority == nil {
			logger.Warn().Msg("It looks like our peers could not decide on what the latest round currently is. Retrying...")

			dispose()
			goto SYNC
		}

		logger.Debug().
			Uint64("latest_round", latest.Index).
			Hex("latest_round_root", latest.End.ID[:]).
			Msg("Discovered the round which the majority of our peers are currently in.")

		type source struct {
			idx      int
			checksum [blake2b.Size256]byte
			streams  []Wavelet_SyncClient
		}

		var sources []source

		idx := 0

		// For each chunk checksum from the set of checksums provided by each
		// peer, pick the majority checksum.

		for {
			set := make(map[[blake2b.Size256]byte][]Wavelet_SyncClient)

			for _, response := range majority {
				if idx >= len(response.header.Checksums) {
					continue
				}

				var checksum [blake2b.Size256]byte
				copy(checksum[:], response.header.Checksums[idx])

				set[checksum] = append(set[checksum], response.stream)
			}

			if len(set) == 0 {
				break // We have finished going through all responses. Engage in syncing.
			}

			// Figure out what the majority of peers believe the checksum is for a chunk
			// at index idx. If a majority is found, mark the peers as a viable source
			// for grabbing the chunks contents to then reassemble together an AVL+ tree
			// diff to apply to our ledger state to complete syncing.

			consistent := false

			for checksum, voters := range set {
				if len(voters) == 0 || len(voters) < len(majority)*2/3 {
					continue
				}

				sources = append(sources, source{idx: idx, checksum: checksum, streams: voters})
				consistent = true
				break
			}

			// If peers could not come up with a consistent checksum for some
			// chunk at a consistent idx, dispose all streams and try again.

			if !consistent {
				dispose()
				goto SYNC
			}

			idx++
		}

		chunks := make([][]byte, len(sources))

		// Streams may not concurrently send and receive messages at once.

		streamLocks := make(map[Wavelet_SyncClient]*sync.Mutex)
		var streamLock sync.Mutex

		workers := make(chan source, 16)

		var workerWG sync.WaitGroup
		workerWG.Add(cap(workers))

		var chunkWG sync.WaitGroup
		chunkWG.Add(len(chunks))

		logger.Debug().
			Int("num_chunks", len(sources)).
			Int("num_workers", cap(workers)).
			Msg("Starting up workers to downloaded all chunks of data needed to sync to the latest round...")

		for i := 0; i < cap(workers); i++ {
			go func() {
				for src := range workers {
					req := &SyncRequest{Data: &SyncRequest_Checksum{Checksum: src.checksum[:]}}

					for i := 0; i < len(src.streams); i++ {
						stream := src.streams[rand.Intn(len(src.streams))]

						// Lock the stream so that other workers may not concurrently interact
						// with the exact same stream at once.

						streamLock.Lock()
						if _, exists := streamLocks[stream]; !exists {
							streamLocks[stream] = new(sync.Mutex)
						}
						lock := streamLocks[stream]
						streamLock.Unlock()

						lock.Lock()

						if err := stream.Send(req); err != nil {
							lock.Unlock()
							continue
						}

						res, err := stream.Recv()
						if err != nil {
							lock.Unlock()
							continue
						}

						lock.Unlock()

						chunk := res.GetChunk()
						if chunk == nil {
							continue
						}

						if len(chunk) > sys.SyncChunkSize {
							continue
						}

						if blake2b.Sum256(chunk[:]) != src.checksum {
							continue
						}

						// We found the chunk! Store the chunks contents.

						chunks[src.idx] = chunk
						break
					}

					chunkWG.Done()
				}

				workerWG.Done()
			}()
		}

		for _, src := range sources {
			workers <- src
		}

		chunkWG.Wait() // Wait until all chunks have been received.
		close(workers)
		workerWG.Wait() // Wait until all workers have been closed.

		logger.Debug().
			Int("num_chunks", len(sources)).
			Int("num_workers", cap(workers)).
			Msg("Downloaded whatever chunks were available to sync to the latest round, and shutted down all workers. Checking validity of chunks...")

		dispose() // Shutdown all streams as we no longer need them.

		var diff []byte

		for i, chunk := range chunks {
			if chunk == nil {
				logger.Error().
					Uint64("target_round", latest.Index).
					Hex("chunk_checksum", sources[i].checksum[:]).
					Msg("Could not download one of the chunks necessary to sync to the latest round! Retrying...")

				goto SYNC
			}

			diff = append(diff, chunk...)
		}

		logger.Info().
			Int("num_chunks", len(sources)).
			Uint64("target_round", latest.Index).
			Msg("All chunks have been successfully verified and re-assembled into a diff. Applying diff...")

		snapshot := l.accounts.Snapshot()

		if err := snapshot.ApplyDiff(diff); err != nil {
			logger.Error().
				Uint64("target_round", latest.Index).
				Err(err).
				Msg("Failed to apply re-assembled diff to our ledger state. Restarting sync...")
			goto SYNC
		}

		if checksum := snapshot.Checksum(); checksum != latest.Merkle {
			logger.Error().
				Uint64("target_round", latest.Index).
				Hex("expected_merkle_root", latest.Merkle[:]).
				Hex("yielded_merkle_root", checksum[:]).
				Msg("Failed to apply re-assembled diff to our ledger state. Restarting sync...")

			goto SYNC
		}

		pruned, err := l.rounds.Save(latest)
		if err != nil {
			fmt.Printf("Failed to save finalized round to our database: %v\n", err)
			goto SYNC
		}

		if pruned != nil {
			count := l.graph.PruneBelowDepth(pruned.End.Depth)

			logger := log.Consensus("prune")
			logger.Debug().
				Int("num_tx", count).
				Uint64("current_round_id", latest.Index).
				Uint64("pruned_round_id", pruned.Index).
				Msg("Pruned away round and transactions.")
		}

		l.graph.UpdateRoot(latest.End)

		if err := l.accounts.Commit(snapshot); err != nil {
			panic(errors.Wrap(err, "failed to commit collapsed state to our database"))
		}

		logger = log.Sync("apply")
		logger.Info().
			Int("num_chunks", len(chunks)).
			Uint64("old_round", current.Index).
			Uint64("new_round", latest.Index).
			Uint8("old_difficulty", current.ExpectedDifficulty(sys.MinDifficulty, sys.DifficultyScaleFactor)).
			Uint8("new_difficulty", latest.ExpectedDifficulty(sys.MinDifficulty, sys.DifficultyScaleFactor)).
			Hex("new_root", latest.End.ID[:]).
			Hex("old_root", current.End.ID[:]).
			Hex("new_merkle_root", latest.Merkle[:]).
			Hex("old_merkle_root", current.Merkle[:]).
			Msg("Successfully built a new state Snapshot out of chunk(s) we have received from peers.")

		fmt.Println("time took actually to sync - ", time.Now().Sub(t))

		l.outOfSyncLock.Lock()
		txs := make([]Transaction, len(l.outOfSyncTxBuff))
		copy(txs, l.outOfSyncTxBuff)
		l.outOfSyncTxBuff = nil
		l.outOfSyncLock.Unlock()

		for i := range txs {
			_ = l.AddTransaction(txs[i])
		}

		restart()
	}
}

// ApplyTransactionToSnapshot applies a transactions intended changes to a snapshot
// of the ledgers current state.
func (l *Ledger) ApplyTransactionToSnapshot(snapshot *avl.Tree, tx *Transaction) error {
	round := l.Rounds().Latest()
	original := snapshot.Snapshot()

	switch tx.Tag {
	case sys.TagNop:
	case sys.TagTransfer:
		if _, err := ApplyTransferTransaction(snapshot, round, tx, nil); err != nil {
			snapshot.Revert(original)

			fmt.Println(err)
			return errors.Wrap(err, "could not apply transfer transaction")
		}
	case sys.TagStake:
		if _, err := ApplyStakeTransaction(snapshot, round, tx); err != nil {
			snapshot.Revert(original)
			return errors.Wrap(err, "could not apply stake transaction")
		}
	case sys.TagContract:
		if _, err := ApplyContractTransaction(snapshot, round, tx, nil); err != nil {
			snapshot.Revert(original)
			return errors.Wrap(err, "could not apply contract transaction")
		}
	case sys.TagBatch:
		if _, err := ApplyBatchTransaction(snapshot, round, tx); err != nil {
			snapshot.Revert(original)
			return errors.Wrap(err, "could not apply batch transaction")
		}
	}

	return nil
}

// CollapseResults is what is returned by calling CollapseTransactions. Refer to CollapseTransactions
// to understand what counts of accepted, rejected, or otherwise ignored transactions truly represent
// after calling CollapseTransactions.
type CollapseResults struct {
	applied        []*Transaction
	rejected       []*Transaction
	rejectedErrors []error

	appliedCount  int
	rejectedCount int
	ignoredCount  int

	snapshot *avl.Tree
}

// CollapseTransactions takes all transactions recorded within a graph depth interval, and applies
// all valid and available ones to a snapshot of all accounts stored in the ledger. It returns
// an updated snapshot with all finalized transactions applied, alongside count summaries of the
// number of applied, rejected, or otherwise ignored transactions.
//
// Transactions that intersect within all paths from the start to end of a depth interval that are
// also applicable to the ledger state are considered as accepted. Transactions that do not
// intersect with any of the paths from the start to end of a depth interval t all are considered
// as ignored transactions. Transactions that fall entirely out of either applied or ignored are
// considered to be rejected.
//
// It is important to note that transactions that are inspected over are specifically transactions
// that are within the depth interval (start, end] where start is the interval starting point depth,
// and end is the interval ending point depth.
func (l *Ledger) CollapseTransactions(round uint64, root Transaction, end Transaction, logging bool) (*CollapseResults, error) {
	var res *CollapseResults

	defer func() {
		if res != nil && logging {
			for _, tx := range res.applied {
				logEventTX("applied", tx)
			}

			for i, tx := range res.rejected {
				logEventTX("rejected", tx, res.rejectedErrors[i])
			}
		}
	}()

	if results, exists := l.cacheCollapse.load(end.ID); exists {
		res = results.(*CollapseResults)
		return res, nil
	}

	res = &CollapseResults{snapshot: l.accounts.Snapshot()}
	res.snapshot.SetViewID(round)

	visited := map[TransactionID]struct{}{root.ID: {}}

	queue := queue2.New()
	queue.PushBack(&end)

	order := queue2.New()

	for queue.Len() > 0 {
		popped := queue.PopFront().(*Transaction)

		if popped.Depth <= root.Depth {
			continue
		}

		order.PushBack(popped)

		for _, parentID := range popped.ParentIDs {
			if _, seen := visited[parentID]; seen {
				continue
			}

			visited[parentID] = struct{}{}

			parent := l.graph.FindTransaction(parentID)

			if parent == nil {
				l.graph.MarkTransactionAsMissing(parentID, popped.Depth)
				return nil, errors.Errorf("missing ancestor %x to correctly collapse down ledger state from critical transaction %x", parentID, end.ID)
			}

			queue.PushBack(parent)
		}
	}

	res.applied = make([]*Transaction, 0, order.Len())
	res.rejected = make([]*Transaction, 0, order.Len())
	res.rejectedErrors = make([]error, 0, order.Len())

	// Apply transactions in reverse order from the end of the round
	// all the way down to the beginning of the round.

	for order.Len() > 0 {
		popped := order.PopBack().(*Transaction)

		// Update nonce.

		nonce, exists := ReadAccountNonce(res.snapshot, popped.Creator)
		if !exists {
			WriteAccountsLen(res.snapshot, ReadAccountsLen(res.snapshot)+1)
		}
		WriteAccountNonce(res.snapshot, popped.Creator, nonce+1)

		// FIXME(kenta): FOR TESTNET ONLY. FAUCET DOES NOT GET ANY PERLs DEDUCTED.
		if hex.EncodeToString(popped.Creator[:]) != sys.FaucetAddress {
			if err := l.RewardValidators(res.snapshot, root, popped, logging); err != nil {
				res.rejected = append(res.rejected, popped)
				res.rejectedErrors = append(res.rejectedErrors, err)
				res.rejectedCount += popped.LogicalUnits()

				continue
			}
		}

		if err := l.ApplyTransactionToSnapshot(res.snapshot, popped); err != nil {
			res.rejected = append(res.rejected, popped)
			res.rejectedErrors = append(res.rejectedErrors, err)
			res.rejectedCount += popped.LogicalUnits()

			fmt.Println(err)

			continue
		}

		// Update statistics.

		res.applied = append(res.applied, popped)
		res.appliedCount += popped.LogicalUnits()
	}

	startDepth, endDepth := root.Depth+1, end.Depth

	for _, tx := range l.graph.GetTransactionsByDepth(&startDepth, &endDepth) {
		res.ignoredCount += tx.LogicalUnits()
	}

	res.ignoredCount -= res.appliedCount + res.rejectedCount

	if round >= uint64(sys.RewardWithdrawalsRoundLimit) {
		l.processRewardWithdrawals(round, res.snapshot)
	}

	l.cacheCollapse.put(end.ID, res)

	return res, nil
}

// LogChanges logs all changes made to an AVL tree state snapshot for the purposes
// of logging out changes to account state to Wavelet's HTTP API.
func (l *Ledger) LogChanges(snapshot *avl.Tree, lastRound uint64) {
	balanceLogger := log.Accounts("balance_updated")
	stakeLogger := log.Accounts("stake_updated")
	rewardLogger := log.Accounts("reward_updated")
	numPagesLogger := log.Accounts("num_pages_updated")

	balanceKey := append(keyAccounts[:], keyAccountBalance[:]...)
	stakeKey := append(keyAccounts[:], keyAccountStake[:]...)
	rewardKey := append(keyAccounts[:], keyAccountReward[:]...)
	numPagesKey := append(keyAccounts[:], keyAccountContractNumPages[:]...)

	var id AccountID

	snapshot.IterateLeafDiff(lastRound, func(key, value []byte) bool {
		switch {
		case bytes.HasPrefix(key, balanceKey):
			copy(id[:], key[len(balanceKey):])

			balanceLogger.Log().
				Hex("account_id", id[:]).
				Uint64("balance", binary.LittleEndian.Uint64(value)).
				Msg("")
		case bytes.HasPrefix(key, stakeKey):
			copy(id[:], key[len(stakeKey):])

			stakeLogger.Log().
				Hex("account_id", id[:]).
				Uint64("stake", binary.LittleEndian.Uint64(value)).
				Msg("")
		case bytes.HasPrefix(key, rewardKey):
			copy(id[:], key[len(rewardKey):])

			rewardLogger.Log().
				Hex("account_id", id[:]).
				Uint64("reward", binary.LittleEndian.Uint64(value)).
				Msg("")
		case bytes.HasPrefix(key, numPagesKey):
			copy(id[:], key[len(numPagesKey):])

			numPagesLogger.Log().
				Hex("account_id", id[:]).
				Uint64("num_pages", binary.LittleEndian.Uint64(value)).
				Msg("")
		}

		return true
	})
}

func (l *Ledger) processRewardWithdrawals(round uint64, snapshot *avl.Tree) {
	rws := GetRewardWithdrawalRequests(snapshot, round-uint64(sys.RewardWithdrawalsRoundLimit))

	for _, rw := range rws {
		balance, _ := ReadAccountBalance(snapshot, rw.account)
		WriteAccountBalance(snapshot, rw.account, balance+rw.amount)

		snapshot.Delete(rw.Key())
	}
}

func (l *Ledger) RewardValidators(snapshot *avl.Tree, root Transaction, tx *Transaction, logging bool) error {
	fee := sys.TransactionFeeAmount

	creatorBalance, _ := ReadAccountBalance(snapshot, tx.Creator)

	if creatorBalance < fee {
		return errors.Errorf("stake: creator %x does not have enough PERLs to pay transaction fees (comprised of %d PERLs)", tx.Creator, fee)
	}

	WriteAccountBalance(snapshot, tx.Creator, creatorBalance-fee)

	var candidates []*Transaction
	var stakes []uint64
	var totalStake uint64

	visited := make(map[TransactionID]struct{})

	queue := AcquireQueue()
	defer ReleaseQueue(queue)

	for _, parentID := range tx.ParentIDs {
		if parent := l.graph.FindTransaction(parentID); parent != nil {
			queue.PushBack(parent)
		}

		visited[parentID] = struct{}{}
	}

	hasher, _ := blake2b.New256(nil)

	var depthCounter uint64
	var lastDepth = tx.Depth

	for queue.Len() > 0 {
		popped := queue.PopFront().(*Transaction)

		if popped.Depth != lastDepth {
			lastDepth = popped.Depth
			depthCounter++
		}

		// If we exceed the max eligible depth we search for candidate
		// validators to reward from, stop traversing.

		if depthCounter >= sys.MaxDepthDiff {
			break
		}

		// Filter for all ancestral transactions not from the same sender,
		// and within the desired graph depth.

		if popped.Sender != tx.Sender {
			stake, _ := ReadAccountStake(snapshot, popped.Sender)

			if stake > sys.MinimumStake {
				candidates = append(candidates, popped)
				stakes = append(stakes, stake)

				totalStake += stake

				// Record entropy source.
				if _, err := hasher.Write(popped.ID[:]); err != nil {
					return errors.Wrap(err, "stake: failed to hash transaction ID for entropy source")
				}
			}
		}

		for _, parentID := range popped.ParentIDs {
			if _, seen := visited[parentID]; !seen {
				if parent := l.graph.FindTransaction(parentID); parent != nil {
					queue.PushBack(parent)
				}

				visited[parentID] = struct{}{}
			}
		}
	}

	// If there are no eligible rewardee candidates, do not reward anyone.

	if len(candidates) == 0 || len(stakes) == 0 || totalStake == 0 {
		return nil
	}

	entropy := hasher.Sum(nil)
	acc, threshold := float64(0), float64(binary.LittleEndian.Uint64(entropy)%uint64(0xffff))/float64(0xffff)

	var rewardee *Transaction

	// Model a weighted uniform distribution by a random variable X, and select
	// whichever validator has a weight X ≥ X' as a reward recipient.

	for i, tx := range candidates {
		acc += float64(stakes[i]) / float64(totalStake)

		if acc >= threshold {
			rewardee = tx
			break
		}
	}

	// If there is no selected transaction that deserves a reward, give the
	// reward to the last reward candidate.

	if rewardee == nil {
		rewardee = candidates[len(candidates)-1]
	}

	rewardeeBalance, _ := ReadAccountReward(snapshot, rewardee.Sender)
	WriteAccountReward(snapshot, rewardee.Sender, rewardeeBalance+fee)

	if logging {
		logger := log.Stake("reward_validator")
		logger.Info().
			Hex("creator", tx.Creator[:]).
			Hex("recipient", rewardee.Sender[:]).
			Hex("creator_tx_id", tx.ID[:]).
			Hex("rewardee_tx_id", rewardee.ID[:]).
			Hex("entropy", entropy).
			Float64("acc", acc).
			Float64("threshold", threshold).Msg("Rewarded validator.")
	}

	return nil
}<|MERGE_RESOLUTION|>--- conflicted
+++ resolved
@@ -776,11 +776,6 @@
 			if l.syncer.Decided() {
 				break
 			}
-<<<<<<< HEAD
-=======
-
-			time.Sleep(50 * time.Millisecond)
->>>>>>> c4834883
 		}
 
 		// Reset syncing Snowball sampler. Check if it is a false alarm such that we don't have to sync.
