--- conflicted
+++ resolved
@@ -326,7 +326,7 @@
 }
 
 // Finalizer returns the Snowball finalizer which finalizes the contents of individual
-// consensus blocks.
+// blocks.
 func (l *Ledger) Finalizer() *Snowball {
 	return l.finalizer
 }
@@ -480,7 +480,6 @@
 		return true
 	})
 
-<<<<<<< HEAD
 	if len(proposing) == 0 {
 		return nil
 	}
@@ -489,9 +488,6 @@
 	//	the merkle root into NewBlock()
 
 	proposed := NewBlock(l.blocks.Latest().Index+1, proposing...)
-=======
-	proposed := NewBlock(l.blocks.Latest().Index+1, proposing)
->>>>>>> c9469f12
 	return &proposed
 }
 
@@ -816,7 +812,7 @@
 		shutdown() // Shutdown all consensus-related workers.
 
 		logger.Info().
-			Uint64("current_block", current.Index).
+			Uint64("current_block_index", current.Index).
 			Msg("Noticed that we are out of sync; downloading latest state Snapshot from our peer(s).")
 
 	SYNC:
@@ -913,14 +909,9 @@
 		}
 
 		logger.Debug().
-<<<<<<< HEAD
 			Uint64("block_id", latest.Index).
 			Hex("merkle_root", latest.Merkle[:]).
 			Msg("Discovered the latest block the majority of our peers ar eon.")
-=======
-			Uint64("latest_block", latest.Index).
-			Msg("Discovered the block which the majority of our peers are currently in.")
->>>>>>> c9469f12
 
 		type source struct {
 			idx      int
@@ -1097,7 +1088,7 @@
 		for i, src := range sources {
 			if src.size == 0 {
 				logger.Error().
-					Uint64("target_block", latest.Index).
+					Uint64("target_block_id", latest.Index).
 					Hex("chunk_checksum", sources[i].checksum[:]).
 					Msg("Could not download one of the chunks necessary to sync to the latest block! Retrying...")
 
@@ -1110,7 +1101,7 @@
 
 		if _, err := io.CopyN(diffBuffer, chunksBuffer, diffSize); err != nil {
 			logger.Error().
-				Uint64("target_block", latest.Index).
+				Uint64("target_block_id", latest.Index).
 				Err(err).
 				Msg("Failed to write chunks to bounded memory buffer. Restarting sync...")
 
@@ -1126,11 +1117,7 @@
 		snapshot := l.accounts.Snapshot()
 		if err := snapshot.ApplyDiff(diffBuffer); err != nil {
 			logger.Error().
-<<<<<<< HEAD
 				Uint64("target_block_id", latest.Index).
-=======
-				Uint64("target_block", latest.Index).
->>>>>>> c9469f12
 				Err(err).
 				Msg("Failed to apply re-assembled diff to our ledger state. Restarting sync...")
 
@@ -1138,7 +1125,6 @@
 			goto SYNC
 		}
 
-<<<<<<< HEAD
 		if checksum := snapshot.Checksum(); checksum != latest.Merkle {
 			logger.Error().
 				Uint64("target_block_id", latest.Index).
@@ -1150,8 +1136,6 @@
 			goto SYNC
 		}
 
-=======
->>>>>>> c9469f12
 		pruned, err := l.blocks.Save(latest)
 		if err != nil {
 			logger.Error().
@@ -1163,9 +1147,6 @@
 		}
 
 		if pruned != nil {
-<<<<<<< HEAD
-			// TODO(kenta): prune away mempool transactions that are too stale.
-=======
 			count := l.mempool.Prune(*pruned)
 
 			logger := log.Consensus("prune")
@@ -1174,7 +1155,6 @@
 				Uint64("current_block", latest.Index).
 				Uint64("pruned_block", pruned.Index).
 				Msg("Pruned away block and transactions.")
->>>>>>> c9469f12
 		}
 
 		if err := l.accounts.Commit(snapshot); err != nil {
@@ -1186,7 +1166,6 @@
 		logger = log.Sync("apply")
 		logger.Info().
 			Int("num_chunks", len(sources)).
-<<<<<<< HEAD
 			Uint64("old_block_index", current.Index).
 			Uint64("new_block_index", latest.Index).
 			Hex("new_block_id", latest.ID[:]).
@@ -1194,11 +1173,6 @@
 			Hex("new_merkle_root", latest.Merkle[:]).
 			Hex("old_merkle_root", current.Merkle[:]).
 			Msg("Successfully built a new state snapshot out of chunk(s) we have received from peers.")
-=======
-			Uint64("old_block", current.Index).
-			Uint64("new_block", latest.Index).
-			Msg("Successfully built a new state Snapshot out of chunk(s) we have received from peers.")
->>>>>>> c9469f12
 
 		cleanup()
 		restart()
