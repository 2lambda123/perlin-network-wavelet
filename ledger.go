// Copyright (c) 2019 Perlin
//
// Permission is hereby granted, free of charge, to any person obtaining a copy of
// this software and associated documentation files (the "Software"), to deal in
// the Software without restriction, including without limitation the rights to
// use, copy, modify, merge, publish, distribute, sublicense, and/or sell copies of
// the Software, and to permit persons to whom the Software is furnished to do so,
// subject to the following conditions:
//
// The above copyright notice and this permission notice shall be included in all
// copies or substantial portions of the Software.
//
// THE SOFTWARE IS PROVIDED "AS IS", WITHOUT WARRANTY OF ANY KIND, EXPRESS OR
// IMPLIED, INCLUDING BUT NOT LIMITED TO THE WARRANTIES OF MERCHANTABILITY, FITNESS
// FOR A PARTICULAR PURPOSE AND NONINFRINGEMENT. IN NO EVENT SHALL THE AUTHORS OR
// COPYRIGHT HOLDERS BE LIABLE FOR ANY CLAIM, DAMAGES OR OTHER LIABILITY, WHETHER
// IN AN ACTION OF CONTRACT, TORT OR OTHERWISE, ARISING FROM, OUT OF OR IN
// CONNECTION WITH THE SOFTWARE OR THE USE OR OTHER DEALINGS IN THE SOFTWARE.

package wavelet

import (
	"bytes"
	"context"
	"encoding/binary"
	"encoding/hex"
	cuckoo "github.com/seiflotfy/cuckoofilter"
	"io"
	"math/rand"
	"sync"
	"time"

	"github.com/perlin-network/noise"
	"github.com/perlin-network/noise/skademlia"
	"github.com/perlin-network/wavelet/avl"
	"github.com/perlin-network/wavelet/conf"
	"github.com/perlin-network/wavelet/log"
	"github.com/perlin-network/wavelet/lru"
	"github.com/perlin-network/wavelet/store"
	"github.com/perlin-network/wavelet/sys"
	"github.com/pkg/errors"
	"golang.org/x/crypto/blake2b"
	"google.golang.org/grpc"
	"google.golang.org/grpc/peer"
)

type bitset uint8

const (
	outOfSync   bitset = 0
	synced             = 1
	finalized          = 2
	fullySynced        = 3
)

var (
	ErrOutOfSync     = errors.New("Node is currently ouf of sync. Please try again later.")
	ErrAlreadyExists = errors.New("transaction already exists in the graph")
	ErrMissingTx     = errors.New("missing transaction")
)

type Ledger struct {
	client  *skademlia.Client
	metrics *Metrics
	indexer *Indexer

	accounts     *Accounts
	blocks       *Blocks
	transactions *Transactions

	finalizer *Snowball
	syncer    *Snowball

	consensus sync.WaitGroup

	sync chan struct{}

	syncStatus     bitset
	syncStatusLock sync.RWMutex

	cacheCollapse *lru.LRU
	fileBuffers   *fileBufferPool

	sendQuota chan struct{}

	stallDetector *StallDetector

	stopWG   sync.WaitGroup
	cancelGC context.CancelFunc

	transactionsSyncIndexLock sync.RWMutex
<<<<<<< HEAD
	transactionsSyncIndex     *cuckoo.Filter
=======
	transactionsSyncIndex     *bloom.BloomFilter

	queryBlockCache map[[blake2b.Size256]byte]*Block
>>>>>>> d8ab67e7
}

type config struct {
	GCDisabled  bool
	Genesis     *string
	MaxMemoryMB uint64
}

type Option func(cfg *config)

// WithoutGC disables GC. Used for testing purposes.
func WithoutGC() Option {
	return func(cfg *config) {
		cfg.GCDisabled = true
	}
}

func WithGenesis(genesis *string) Option {
	return func(cfg *config) {
		cfg.Genesis = genesis
	}
}

func WithMaxMemoryMB(n uint64) Option {
	return func(cfg *config) {
		cfg.MaxMemoryMB = n
	}
}

func NewLedger(kv store.KV, client *skademlia.Client, opts ...Option) *Ledger {
	var cfg config
	for _, opt := range opts {
		opt(&cfg)
	}

	logger := log.Node()

	metrics := NewMetrics(context.TODO())
	indexer := NewIndexer()

	accounts := NewAccounts(kv)
	blocks, err := NewBlocks(kv, conf.GetPruningLimit())

	var block *Block

	if blocks != nil && err != nil {
		genesis := performInception(accounts.tree, cfg.Genesis)
		if err := accounts.Commit(nil); err != nil {
			logger.Fatal().Err(err).Msg("BUG: accounts.Commit")
		}

		ptr := &genesis

		if _, err := blocks.Save(ptr); err != nil {
			logger.Fatal().Err(err).Msg("BUG: blocks.Save")
		}

		block = ptr
	} else if blocks != nil {
		block = blocks.Latest()
	}

	if block == nil {
		logger.Fatal().Err(err).Msg("BUG: COULD NOT FIND GENESIS, OR STORAGE IS CORRUPTED.")
		return nil
	}

	transactions := NewTransactions(block.Index)

	finalizer := NewSnowball()
	syncer := NewSnowball()

	ledger := &Ledger{
		client:  client,
		metrics: metrics,
		indexer: indexer,

		accounts:     accounts,
		blocks:       blocks,
		transactions: transactions,

		finalizer: finalizer,
		syncer:    syncer,

		syncStatus: finalized, // we start node as out of sync, but finalized

		sync: make(chan struct{}),

		cacheCollapse: lru.NewLRU(16),
		fileBuffers:   newFileBufferPool(sys.SyncPooledFileSize, ""),

		sendQuota: make(chan struct{}, 2000),

<<<<<<< HEAD
		transactionsSyncIndex: cuckoo.NewFilter(conf.GetBloomFilterM()),
=======
		transactionsSyncIndex: bloom.New(conf.GetBloomFilterM(), conf.GetBloomFilterK()),

		queryBlockCache: make(map[BlockID]*Block),
>>>>>>> d8ab67e7
	}

	if !cfg.GCDisabled {
		ctx, cancel := context.WithCancel(context.Background())
		go accounts.GC(ctx, &ledger.stopWG)

		ledger.cancelGC = cancel
	}

	var stallDetector *StallDetector
	stallDetector = NewStallDetector(StallDetectorConfig{
		MaxMemoryMB: cfg.MaxMemoryMB,
	}, StallDetectorDelegate{
		PrepareShutdown: func(err error) {
			logger := log.Node()
			logger.Error().Err(err).Msg("Shutting down node...")
		},
	})
	go stallDetector.Run(&ledger.stopWG)

	ledger.stallDetector = stallDetector

	ledger.PerformConsensus()

	go ledger.SyncToLatestBlock()
	go ledger.PushSendQuota()

	return ledger
}

// Close stops all goroutines and waits for them to complete.
func (l *Ledger) Close() {
	syncOpen := true
	select {
	case _, syncOpen = <-l.sync:
	default:
	}

	if syncOpen {
		close(l.sync)
	}

	l.consensus.Wait()

	if l.cancelGC != nil {
		l.cancelGC()
	}

	l.stallDetector.Stop()

	l.stopWG.Wait()
}

// AddTransaction adds a transaction to the ledger and adds it's id to bloom filter used to sync transactions.
func (l *Ledger) AddTransaction(txs ...Transaction) {
	l.transactions.BatchAdd(l.blocks.Latest().ID, txs...)

	l.transactionsSyncIndexLock.Lock()
	for _, tx := range txs {
		l.transactionsSyncIndex.InsertUnique(tx.ID[:])
	}
	l.transactionsSyncIndexLock.Unlock()

	//l.TakeSendQuota()
}

// Find searches through complete transaction and account indices for a specified
// query string. All indices that queried are in the form of tries. It is safe
// to call this method concurrently.
func (l *Ledger) Find(query string, max int) (results []string) {
	var err error

	if max > 0 {
		results = make([]string, 0, max)
	}

	prefix := []byte(query)

	if len(query)%2 == 1 { // Cut off a single character.
		prefix = prefix[:len(prefix)-1]
	}

	prefix, err = hex.DecodeString(string(prefix))
	if err != nil {
		return nil
	}

	bucketPrefix := append(keyAccounts[:], keyAccountNonce[:]...)
	fullQuery := append(bucketPrefix, prefix...)

	l.Snapshot().IterateFrom(fullQuery, func(key, _ []byte) bool {
		if !bytes.HasPrefix(key, fullQuery) {
			return false
		}

		if max > 0 && len(results) >= max {
			return false
		}

		results = append(results, hex.EncodeToString(key[len(bucketPrefix):]))
		return true
	})

	var count = -1
	if max > 0 {
		count = max - len(results)
	}

	return append(results, l.indexer.Find(query, count)...)
}

// PushSendQuota permits one token into this nodes send quota bucket every millisecond
// such that the node may add one single transaction into its graph.
func (l *Ledger) PushSendQuota() {
	for range time.Tick(1 * time.Millisecond) {
		select {
		case l.sendQuota <- struct{}{}:
		default:
		}
	}
}

// TakeSendQuota removes one token from this nodes send quota bucket to signal
// that the node has added one single transaction into its graph.
func (l *Ledger) TakeSendQuota() bool {
	select {
	case <-l.sendQuota:
		return true
	default:
		return false
	}
}

// Protocol returns an implementation of WaveletServer to handle incoming
// RPC and streams for the ledger. The protocol is agnostic to whatever
// choice of network stack is used with Wavelet, though by default it is
// intended to be used with gRPC and Noise.
func (l *Ledger) Protocol() *Protocol {
	return &Protocol{ledger: l}
}

// Finalizer returns the Snowball finalizer which finalizes the contents of individual
// blocks.
func (l *Ledger) Finalizer() *Snowball {
	return l.finalizer
}

// Blocks returns the block manager for the ledger.
func (l *Ledger) Blocks() *Blocks {
	return l.blocks
}

// Transactions returns the transaction manager for the ledger.
func (l *Ledger) Transactions() *Transactions {
	return l.transactions
}

// Restart restart wavelet process by means of stall detector (approach is platform dependent)
func (l *Ledger) Restart() error {
	return l.stallDetector.tryRestart()
}

// PerformConsensus spawns workers related to performing consensus, such as pulling
// missing transactions and incrementally finalizing intervals of transactions in
// the ledgers graph.
func (l *Ledger) PerformConsensus() {
	go l.PullMissingTransactions()
	go l.SyncTransactions()
	go l.FinalizeBlocks()
}

func (l *Ledger) Snapshot() *avl.Tree {
	return l.accounts.Snapshot()
}

// SyncTransactions is an infinite loop which constantly sends transaction ids from its index
// in form of the bloom filter to randomly sampled number of peers and adds to it's state all received
// transactions.
func (l *Ledger) SyncTransactions() {
	l.consensus.Add(1)
	defer l.consensus.Done()

	for {
		select {
		case <-l.sync:
			return
		case <-time.After(3 * time.Second):
		}

		snowballK := conf.GetSnowballK()

		peers, err := SelectPeers(l.client.ClosestPeers(), snowballK)
		if err != nil {
			continue
		}

		logger := log.Sync("sync_tx")

		l.transactionsSyncIndexLock.RLock()
		cf := l.transactionsSyncIndex.Encode()
		l.transactionsSyncIndexLock.RUnlock()

		if err != nil {
			logger.Error().Err(err).Msg("failed to marshal bloom filter")
			continue
		}

		var wg sync.WaitGroup

		bfReq := &TransactionsSyncRequest{
			Data: &TransactionsSyncRequest_Filter{
				Filter: cf,
			},
		}

		for _, p := range peers {
			wg.Add(1)
			go func(conn *grpc.ClientConn) {
				defer wg.Done()

				ctx, cancel := context.WithTimeout(context.Background(), conf.GetDownloadTxTimeout())
				defer cancel()

				stream, err := NewWaveletClient(conn).SyncTransactions(ctx)
				if err != nil {
					logger.Error().Err(err).Msg("failed to create sync transactions stream")
					return
				}

				defer func() {
					if err := stream.CloseSend(); err != nil {
						logger.Error().Err(err).Msg("failed to send sync transactions bloom filter")
					}
				}()

				if err := stream.Send(bfReq); err != nil {
					logger.Error().Err(err).Msg("failed to send sync transactions bloom filter")
					return
				}

				res, err := stream.Recv()
				if err != nil {
					logger.Error().Err(err).Msg("failed to receive sync transactions header")
					return
				}

				count := res.GetTransactionsNum()
				if count == 0 {
					return
				}

				if count > conf.GetTXSyncLimit() {
					logger.Debug().
						Uint64("count", count).
						Str("peer_address", conn.Target()).
						Msg("Bad number of transactions would be received")
					return
				}

				logger.Debug().
					Uint64("count", count).
					Msg("Requesting transaction(s) to sync.")

				for count > 0 {
					req := TransactionsSyncRequest_ChunkSize{
						ChunkSize: conf.GetTXSyncChunkSize(),
					}

					if count < req.ChunkSize {
						req.ChunkSize = count
					}

					if err := stream.Send(&TransactionsSyncRequest{Data: &req}); err != nil {
						logger.Error().Err(err).Msg("failed to receive sync transactions header")
						return
					}

					res, err := stream.Recv()
					if err != nil {
						logger.Error().Err(err).Msg("failed to receive sync transactions header")
						return
					}

					txResponse := res.GetTransactions()
					if txResponse == nil {
						return
					}

					transactions := make([]Transaction, 0, len(txResponse.Transactions))
					for _, txBody := range txResponse.Transactions {
						tx, err := UnmarshalTransaction(bytes.NewReader(txBody))
						if err != nil {
							logger.Error().Err(err).Msg("failed to unmarshal synced transaction")
							continue
						}

						transactions = append(transactions, tx)
					}

					downloadedNum := len(transactions)
					count -= uint64(downloadedNum)

					l.AddTransaction(transactions...)

					l.metrics.downloadedTX.Mark(int64(downloadedNum))
					l.metrics.receivedTX.Mark(int64(downloadedNum))
				}
			}(p.Conn())
		}

		wg.Wait()
	}
}

// PullMissingTransactions is a goroutine which continuously pulls missing transactions
// from randomly sampled peers in the network. It does so by sending a list of
// transaction IDs which node is missing.
func (l *Ledger) PullMissingTransactions() {
	l.consensus.Add(1)
	defer l.consensus.Done()

	for {
		select {
		case <-l.sync:
			return
		case <-time.After(100 * time.Millisecond):
		}

		snowballK := conf.GetSnowballK()

		peers, err := SelectPeers(l.client.ClosestPeers(), snowballK)
		if err != nil {
			continue
		}

		logger := log.Sync("pull_missing_tx")

		// Build list of transaction IDs
		missingIDs := l.transactions.MissingIDs()
		req := &TransactionPullRequest{TransactionIds: make([][]byte, 0, len(missingIDs))}
		for _, txID := range missingIDs {
			txID := txID
			req.TransactionIds = append(req.TransactionIds, txID[:])
		}

		responseChan := make(chan *TransactionPullResponse)
		for _, p := range peers {
			go func(conn *grpc.ClientConn) {
				client := NewWaveletClient(conn)

				ctx, cancel := context.WithTimeout(context.Background(), conf.GetDownloadTxTimeout())
				defer cancel()

				batch, err := client.PullTransactions(ctx, req)
				if err != nil {
					logger.Error().Err(err).Msg("failed to download missing transactions")

					responseChan <- nil

					return
				}

				responseChan <- batch
			}(p.Conn())
		}

		responses := make([]*TransactionPullResponse, 0, len(peers))
		for i := 0; i < cap(responses); i++ {
			response := <-responseChan

			if response == nil {
				continue
			}

			responses = append(responses, response)
		}

		close(responseChan)

		count := int64(0)

		pulled := map[TransactionID]Transaction{}

		for _, res := range responses {
			for _, buf := range res.Transactions {
				tx, err := UnmarshalTransaction(bytes.NewReader(buf))
				if err != nil {
					logger.Error().
						Err(err).
						Hex("tx_id", tx.ID[:]).
						Msg("error unmarshaling downloaded tx")
					continue
				}

				if _, ok := pulled[tx.ID]; !ok {
					pulled[tx.ID] = tx
					count += int64(tx.LogicalUnits())
				}
			}
		}

		pulledTXs := make([]Transaction, 0, len(pulled))
		for _, tx := range pulled {
			pulledTXs = append(pulledTXs, tx)
		}

		l.AddTransaction(pulledTXs...)

		if count > 0 {
			logger.Info().
				Int64("count", count).
				Msg("Pulled missing transaction(s).")
		}

		l.metrics.downloadedTX.Mark(count)
		l.metrics.receivedTX.Mark(count)
	}
}

// FinalizeBlocks continuously attempts to finalize blocks.
func (l *Ledger) FinalizeBlocks() {
	l.consensus.Add(1)
	defer l.consensus.Done()

	for {
		select {
		case <-l.sync:
			return

		default:
		}

		preferred := l.finalizer.Preferred()
		decided := l.finalizer.Decided()

		if preferred == nil {
			proposedBlock := l.proposeBlock()

			logger := log.Consensus("proposal")
			if proposedBlock != nil {
				logger.Debug().
					Hex("block_id", proposedBlock.ID[:]).
					Uint64("block_index", proposedBlock.Index).
					Int("num_transactions", len(proposedBlock.Transactions)).
					Msg("Proposing block...")

				l.finalizer.Prefer(&finalizationVote{
					block: proposedBlock,
				})
			}
		} else {
			if decided {
				l.finalize(*preferred.Value().(*Block))
			} else {
				l.query()
			}
		}
	}
}

// proposeBlock takes all transactions from the first quarter of the mempool
// and creates a new block, which will be proposed to be finalized as the
// next block in the chain.
func (l *Ledger) proposeBlock() *Block {
	proposing := l.transactions.ProposableIDs()

	if len(proposing) == 0 {
		return nil
	}

	proposed := NewBlock(l.blocks.Latest().Index+1, l.accounts.tree.Checksum(), proposing...)

	results, err := l.collapseTransactions(&proposed, false)
	if err != nil {
		logger := log.Node()
		logger.Error().
			Err(err).
			Msg("error collapsing transactions during block proposal")

		return nil
	}

	proposed.Merkle = results.snapshot.Checksum()

	return &proposed
}

func (l *Ledger) finalize(block Block) {
	current := l.blocks.Latest()

	logger := log.Consensus("finalized")

	results, err := l.collapseTransactions(&block, false)
	if err != nil {
		logger := log.Node()
		logger.Error().
			Err(err).
			Msg("error collapsing transactions during finalization")

		return
	}

	if checksum := results.snapshot.Checksum(); checksum != block.Merkle {
		logger := log.Node()
		logger.Error().
			Uint64("target_block_id", block.Index).
			Hex("expected_merkle_root", block.Merkle[:]).
			Hex("yielded_merkle_root", checksum[:]).
			Msg("Merkle root does not match")

		return
	}

	pruned := l.transactions.ReshufflePending(block)
	l.transactionsSyncIndexLock.Lock()
	for _, txID := range pruned {
		l.transactionsSyncIndex.Delete(txID[:])
	}
	l.transactionsSyncIndexLock.Unlock()

	_, err = l.blocks.Save(&block)
	if err != nil {
		logger := log.Node()
		logger.Error().
			Err(err).
			Msg("Failed to save preferred block to database")

		return
	}

	if err = l.accounts.Commit(results.snapshot); err != nil {
		logger := log.Node()
		logger.Error().
			Err(err).
			Msg("Failed to commit collaped state to our database")

		return
	}

	l.metrics.acceptedTX.Mark(int64(results.appliedCount))
	l.metrics.finalizedBlocks.Mark(1)

	l.LogChanges(results.snapshot, current.Index)

	l.applySync(finalized)

	// Reset snowball
	l.finalizer.Reset()

	logger.Info().
		Int("num_applied_tx", results.appliedCount).
		Int("num_rejected_tx", results.rejectedCount).
		Int("num_pruned_tx", len(pruned)).
		Uint64("old_block_height", current.Index).
		Uint64("new_block_height", block.Index).
		Hex("old_block_id", current.ID[:]).
		Hex("new_block_id", block.ID[:]).
		Msg("Finalized block.")
}

func (l *Ledger) query() {
	snowballK := conf.GetSnowballK()

	peers, err := SelectPeers(l.client.ClosestPeers(), snowballK)
	if err != nil {
		return
	}

	current := l.blocks.Latest()

	type response struct {
		vote finalizationVote

		cacheValid bool
		cacheBlock *Block
	}

	responseChan := make(chan response)

	for _, p := range peers {
		go func(conn *grpc.ClientConn, cacheBlock *Block) {
			var response response
			defer func() {
				responseChan <- response
			}()

			req := &QueryRequest{BlockIndex: current.Index + 1}

			if cacheBlock != nil {
				req.CacheBlockId = make([]byte, SizeBlockID)
				copy(req.CacheBlockId, cacheBlock.ID[:])

				response.cacheBlock = cacheBlock
			}

			f := func() {
				client := NewWaveletClient(conn)

				ctx, cancel := context.WithTimeout(context.Background(), conf.GetQueryTimeout())
				defer cancel()

				p := &peer.Peer{}

				res, err := client.Query(ctx, req, grpc.Peer(p))
				if err != nil {
					logger := log.Node()
					logger.Error().
						Err(err).
						Msg("error while querying peer")

					return
				}

				l.metrics.queried.Mark(1)

				info := noise.InfoFromPeer(p)
				if info == nil {
					return
				}

				voter, ok := info.Get(skademlia.KeyID).(*skademlia.ID)
				if !ok {
					return
				}

				response.vote.voter = voter

				if res.CacheValid {
					response.cacheValid = true
					return
				}

				block, err := UnmarshalBlock(bytes.NewReader(res.GetBlock()))
				if err != nil {
					return
				}

				if block.ID == ZeroBlockID {
					return
				}

				response.vote.block = &block
			}
			l.metrics.queryLatency.Time(f)
		}(p.Conn(), l.queryBlockCache[p.ID().Checksum()])
	}

	votes := make([]*finalizationVote, 0, len(peers))
	voters := make(map[AccountID]struct{}, len(peers))

	for i := 0; i < cap(votes); i++ {
		response := <-responseChan

		if response.vote.voter == nil {
			continue
		}

		if _, recorded := voters[response.vote.voter.PublicKey()]; recorded {
			continue // To make sure the sampling process is fair, only allow one vote per peer.
		}

		voters[response.vote.voter.PublicKey()] = struct{}{}

		if response.cacheValid {
			response.vote.block = response.cacheBlock
		} else {
			if response.vote.block != nil {
				l.queryBlockCache[response.vote.voter.Checksum()] = response.vote.block
			}
		}

		votes = append(votes, &response.vote)
	}

	for _, vote := range votes {
		// Filter nil blocks
		if vote.block == nil {
			continue
		}

		// Filter blocks with unexpected block height
		if vote.block.Index != current.Index+1 {
			vote.block = nil
			continue
		}

		// Filter blocks with at least 1 missing tx
		if l.transactions.BatchMarkMissing(vote.block.Transactions...) {
			vote.block = nil
			continue
		}

		results, err := l.collapseTransactions(vote.block, false)
		if err != nil {
			logger := log.Node()
			logger.Error().
				Err(err).
				Msg("error collapsing transactions during query")
			continue
		}

		// Filter blocks that results in unexpected merkle root after collapse
		if results.snapshot.Checksum() != vote.block.Merkle {
			vote.block = nil
			continue
		}
	}

	TickForFinalization(l.accounts, l.finalizer, votes)
}

// SyncToLatestBlock continuously checks if the node is out of sync from its peers.
// If the majority of its peers responded that it is out of sync (decided using snowball),
// the node will attempt to sync its state to the latest block by downloading the AVL tree
// diff from its peers and applying the diff to its local AVL tree.
func (l *Ledger) SyncToLatestBlock() {
	voteWG := new(sync.WaitGroup)

	snowballK := conf.GetSnowballK()
	syncVotes := make(chan *syncVote, snowballK)

	logger := log.Sync("sync")

	go CollectVotesForSync(l.accounts, l.syncer, syncVotes, voteWG, snowballK)

	syncTimeoutMultiplier := 0
	for {
		for {
			time.Sleep(5 * time.Millisecond)

			peers, err := SelectPeers(l.client.ClosestPeers(), snowballK)
			if err != nil {
				select {
				case <-time.After(1 * time.Second):
				}

				continue
			}

			current := l.blocks.Latest()

			var wg sync.WaitGroup
			wg.Add(len(peers))

			for _, p := range peers {
				go func(conn *grpc.ClientConn) {
					client := NewWaveletClient(conn)

					ctx, cancel := context.WithTimeout(context.Background(), conf.GetCheckOutOfSyncTimeout())

					p := &peer.Peer{}

					res, err := client.CheckOutOfSync(
						ctx,
						&OutOfSyncRequest{BlockIndex: current.Index},
						grpc.Peer(p),
					)
					if err != nil {
						logger.Error().
							Err(err).
							Msgf("error while checking out of sync with %v", p.Addr)

						cancel()
						wg.Done()
						return
					}

					cancel()

					info := noise.InfoFromPeer(p)
					if info == nil {
						wg.Done()
						return
					}

					voter, ok := info.Get(skademlia.KeyID).(*skademlia.ID)
					if !ok {
						wg.Done()
						return
					}

					syncVotes <- &syncVote{voter: voter, outOfSync: res.OutOfSync}

					wg.Done()
				}(p.Conn())
			}

			wg.Wait()

			if l.syncer.Decided() {
				break
			}
		}

		// Reset syncing Snowball sampler. Check if it is a false alarm such that we don't have to sync.

		current := l.blocks.Latest()
		preferred := l.syncer.Preferred()

		oos := *preferred.Value().(*bool)
		if !oos {
			l.applySync(synced)
			l.syncer.Reset()

			if syncTimeoutMultiplier < 60 {
				syncTimeoutMultiplier++
			}

			//logger.Debug().Msgf("Not out of sync, sleeping %d seconds", syncTimeoutMultiplier)

			time.Sleep(time.Duration(syncTimeoutMultiplier) * time.Second)

			continue
		}

		l.setSync(outOfSync)

		syncTimeoutMultiplier = 0

		shutdown := func() {
			close(l.sync)
			l.consensus.Wait() // Wait for all consensus-related workers to shutdown.

			voteWG.Add(1)
			close(syncVotes)
			voteWG.Wait() // Wait for the vote processor worker to shutdown.

			l.finalizer.Reset() // Reset consensus Snowball sampler.
			l.syncer.Reset()    // Reset syncing Snowball sampler.
		}

		restart := func() { // Respawn all previously stopped workers.
			snowballK = conf.GetSnowballK()

			syncVotes = make(chan *syncVote, snowballK)
			go CollectVotesForSync(l.accounts, l.syncer, syncVotes, voteWG, snowballK)

			l.sync = make(chan struct{})
			l.PerformConsensus()
		}

		shutdown() // Shutdown all consensus-related workers.

		logger.Info().
			Uint64("current_block_index", current.Index).
			Msg("Noticed that we are out of sync; downloading latest state Snapshot from our peer(s).")

	SYNC:
		peers, err := SelectPeers(l.client.ClosestPeers(), conf.GetSnowballK())
		if err != nil {
			logger.Warn().Msg("It looks like there are no peers for us to sync with. Retrying...")

			time.Sleep(1 * time.Second)

			goto SYNC
		}

		req := &SyncRequest{Data: &SyncRequest_BlockId{BlockId: current.Index}}

		type response struct {
			header *SyncInfo
			latest Block
			stream Wavelet_SyncClient
		}

		responses := make([]response, 0, len(peers))

		for _, p := range peers {
			stream, err := NewWaveletClient(p.Conn()).Sync(context.Background())
			if err != nil {
				continue
			}

			if err := stream.Send(req); err != nil {
				continue
			}

			res, err := stream.Recv()
			if err != nil {
				continue
			}

			header := res.GetHeader()

			if header == nil {
				continue
			}

			latest, err := UnmarshalBlock(bytes.NewReader(header.Block))
			if err != nil {
				continue
			}

			if latest.Index == 0 || len(header.Checksums) == 0 {
				continue
			}

			responses = append(responses, response{header: header, latest: latest, stream: stream})
		}

		if len(responses) == 0 {
			goto SYNC
		}

		dispose := func() {
			for _, res := range responses {
				if err := res.stream.CloseSend(); err != nil {
					continue
				}
			}
		}

		set := make(map[uint64][]response)

		for _, v := range responses {
			set[v.latest.Index] = append(set[v.latest.Index], v)
		}

		// Select a block to sync to which the majority of peers are on.

		var latest *Block
		var majority []response

		for _, votes := range set {
			if len(votes) >= len(set)*2/3 {
				latest = &votes[0].latest
				majority = votes
				break
			}
		}

		// If there is no majority or a tie, dispose all streams and try again.

		if majority == nil {
			logger.Warn().Msg("It looks like our peers could not decide on what the latest block currently is. Retrying...")

			dispose()
			goto SYNC
		}

		logger.Debug().
			Uint64("block_id", latest.Index).
			Hex("merkle_root", latest.Merkle[:]).
			Msg("Discovered the latest block the majority of our peers ar eon.")

		type source struct {
			idx      int
			checksum [blake2b.Size256]byte
			streams  []Wavelet_SyncClient
			size     int
		}

		var sources []source

		idx := 0

		// For each chunk checksum from the set of checksums provided by each
		// peer, pick the majority checksum.

		for {
			set := make(map[[blake2b.Size256]byte][]Wavelet_SyncClient)

			for _, response := range majority {
				if idx >= len(response.header.Checksums) {
					continue
				}

				var checksum [blake2b.Size256]byte
				copy(checksum[:], response.header.Checksums[idx])

				set[checksum] = append(set[checksum], response.stream)
			}

			if len(set) == 0 {
				break // We have finished going through all responses. Engage in syncing.
			}

			// Figure out what the majority of peers believe the checksum is for a chunk
			// at index idx. If a majority is found, mark the peers as a viable source
			// for grabbing the chunks contents to then reassemble together an AVL+ tree
			// diff to apply to our ledger state to complete syncing.

			consistent := false

			for checksum, voters := range set {
				if len(voters) == 0 || len(voters) < len(majority)*2/3 {
					continue
				}

				sources = append(sources, source{idx: idx, checksum: checksum, streams: voters})
				consistent = true
				break
			}

			// If peers could not come up with a consistent checksum for some
			// chunk at a consistent idx, dispose all streams and try again.

			if !consistent {
				dispose()
				goto SYNC
			}

			idx++
		}

		// Streams may not concurrently send and receive messages at once.
		streamLocks := make(map[Wavelet_SyncClient]*sync.Mutex)
		var streamLock sync.Mutex

		workers := make(chan source, 16)

		var workerWG sync.WaitGroup
		workerWG.Add(cap(workers))

		var chunkWG sync.WaitGroup
		chunkWG.Add(len(sources))

		logger.Debug().
			Int("num_chunks", len(sources)).
			Int("num_workers", cap(workers)).
			Msg("Starting up workers to downloaded all chunks of data needed to sync to the latest block...")

		var chunksBufferLock sync.Mutex
		chunksBuffer, err := l.fileBuffers.GetBounded(int64(len(sources)) * sys.SyncChunkSize)
		if err != nil {
			logger.Error().
				Err(err).
				Msg("Could not create paged buffer! Retrying...")
			goto SYNC
		}

		diffBuffer := l.fileBuffers.GetUnbounded()

		cleanup := func() {
			l.fileBuffers.Put(chunksBuffer)
			l.fileBuffers.Put(diffBuffer)
		}

		for i := 0; i < cap(workers); i++ {
			go func() {
				for src := range workers {
					req := &SyncRequest{Data: &SyncRequest_Checksum{Checksum: src.checksum[:]}}

					for i := 0; i < len(src.streams); i++ {
						stream := src.streams[rand.Intn(len(src.streams))]

						// Lock the stream so that other workers may not concurrently interact
						// with the exact same stream at once.

						streamLock.Lock()
						if _, exists := streamLocks[stream]; !exists {
							streamLocks[stream] = new(sync.Mutex)
						}
						lock := streamLocks[stream]
						streamLock.Unlock()

						lock.Lock()

						if err := stream.Send(req); err != nil {
							lock.Unlock()
							continue
						}

						res, err := stream.Recv()
						if err != nil {
							lock.Unlock()
							continue
						}

						lock.Unlock()

						chunk := res.GetChunk()
						if chunk == nil {
							continue
						}

						if len(chunk) > conf.GetSyncChunkSize() {
							continue
						}

						if blake2b.Sum256(chunk[:]) != src.checksum {
							continue
						}

						// We found the chunk! Store the chunks contents.
						chunksBufferLock.Lock()
						_, err = chunksBuffer.WriteAt(chunk, int64(src.idx)*sys.SyncChunkSize)
						chunksBufferLock.Unlock()

						if err != nil {
							continue
						}

						sources[src.idx].size = len(chunk)

						break
					}

					chunkWG.Done()
				}

				workerWG.Done()
			}()
		}

		for _, src := range sources {
			workers <- src
		}

		chunkWG.Wait() // Wait until all chunks have been received.
		close(workers)
		workerWG.Wait() // Wait until all workers have been closed.

		logger.Debug().
			Int("num_chunks", len(sources)).
			Int("num_workers", cap(workers)).
			Msg("Downloaded whatever chunks were available to sync to the latest block, and shutted down all workers. Checking validity of chunks...")

		dispose() // Shutdown all streams as we no longer need them.

		// Check all chunks has been received
		var diffSize int64
		for i, src := range sources {
			if src.size == 0 {
				logger.Error().
					Uint64("target_block_id", latest.Index).
					Hex("chunk_checksum", sources[i].checksum[:]).
					Msg("Could not download one of the chunks necessary to sync to the latest block! Retrying...")

				cleanup()
				goto SYNC
			}

			diffSize += int64(src.size)
		}

		if _, err := io.CopyN(diffBuffer, chunksBuffer, diffSize); err != nil {
			logger.Error().
				Uint64("target_block_id", latest.Index).
				Err(err).
				Msg("Failed to write chunks to bounded memory buffer. Restarting sync...")

			cleanup()
			goto SYNC
		}

		logger.Info().
			Int("num_chunks", len(sources)).
			Uint64("target_block", latest.Index).
			Msg("All chunks have been successfully verified and re-assembled into a diff. Applying diff...")

		snapshot := l.accounts.Snapshot()
		if err := snapshot.ApplyDiff(diffBuffer); err != nil {
			logger.Error().
				Uint64("target_block_id", latest.Index).
				Err(err).
				Msg("Failed to apply re-assembled diff to our ledger state. Restarting sync...")

			cleanup()
			goto SYNC
		}

		if checksum := snapshot.Checksum(); checksum != latest.Merkle {
			logger.Error().
				Uint64("target_block_id", latest.Index).
				Hex("expected_merkle_root", latest.Merkle[:]).
				Hex("yielded_merkle_root", checksum[:]).
				Msg("Failed to apply re-assembled diff to our ledger state. Restarting sync...")

			cleanup()
			goto SYNC
		}

		_, err = l.blocks.Save(latest)
		if err != nil {
			logger.Error().
				Err(err).
				Msg("Failed to save finalized block to our database")

			cleanup()
			goto SYNC
		}

		if err := l.accounts.Commit(snapshot); err != nil {
			cleanup()
			logger := log.Node()
			logger.Fatal().Err(err).Msg("failed to commit collapsed state to our database")
		}

		l.resetTransactionsSyncIndex()

		logger = log.Sync("apply")
		logger.Info().
			Int("num_chunks", len(sources)).
			Uint64("old_block_index", current.Index).
			Uint64("new_block_index", latest.Index).
			Hex("new_block_id", latest.ID[:]).
			Hex("old_block_id", current.ID[:]).
			Hex("new_merkle_root", latest.Merkle[:]).
			Hex("old_merkle_root", current.Merkle[:]).
			Msg("Successfully built a new state snapshot out of chunk(s) we have received from peers.")

		cleanup()
		restart()
	}
}

// collapseResults is what returned by calling collapseTransactions. Refer to collapseTransactions
// to understand what counts of accepted, rejected, or otherwise ignored transactions truly represent
// after calling collapseTransactions.
type collapseResults struct {
	applied        []*Transaction
	rejected       []*Transaction
	rejectedErrors []error

	appliedCount  int
	rejectedCount int

	snapshot *avl.Tree
}

type CollapseState struct {
	once    sync.Once
	results *collapseResults
	err     error
}

// collapseTransactions takes all transactions recorded within a graph depth interval, and applies
// all valid and available ones to a snapshot of all accounts stored in the ledger. It returns
// an updated snapshot with all finalized transactions applied, alongside count summaries of the
// number of applied, rejected, or otherwise ignored transactions.
//
// Transactions that intersect within all paths from the start to end of a depth interval that are
// also applicable to the ledger state are considered as accepted. Transactions that do not
// intersect with any of the paths from the start to end of a depth interval t all are considered
// as ignored transactions. Transactions that fall entirely out of either applied or ignored are
// considered to be rejected.
//
// It is important to note that transactions that are inspected over are specifically transactions
// that are within the depth interval (start, end] where start is the interval starting point depth,
// and end is the interval ending point depth.
func (l *Ledger) collapseTransactions(block *Block, logging bool) (*collapseResults, error) {
	idBuf := bytes.NewBuffer(make([]byte, SizeTransactionID*len(block.Transactions)))
	for _, id := range block.Transactions {
		idBuf.Write(id[:])
	}
	cacheKey := blake2b.Sum256(idBuf.Bytes())

	_collapseState, _ := l.cacheCollapse.LoadOrPut(cacheKey, &CollapseState{})
	collapseState := _collapseState.(*CollapseState)

	collapseState.once.Do(func() {
		txs := make([]*Transaction, 0, len(block.Transactions))

		for _, id := range block.Transactions {
			tx := l.transactions.Find(id)
			if tx == nil {
				collapseState.err = errors.Wrapf(ErrMissingTx, "%x", id)
				break
			}

			txs = append(txs, tx)
		}

		if collapseState.err != nil {
			return
		}

		collapseState.results, collapseState.err = collapseTransactions(txs, block, l.accounts)
	})

	if logging {
		for _, tx := range collapseState.results.applied {
			logEventTX("applied", tx)
		}

		for i, tx := range collapseState.results.rejected {
			logEventTX("rejected", tx, collapseState.results.rejectedErrors[i])
		}
	}

	return collapseState.results, collapseState.err
}

// LogChanges logs all changes made to an AVL tree state snapshot for the purposes
// of logging out changes to account state to Wavelet's HTTP API.
func (l *Ledger) LogChanges(snapshot *avl.Tree, lastBlockIndex uint64) {
	balanceLogger := log.Accounts("balance_updated")
	gasBalanceLogger := log.Accounts("gas_balance_updated")
	stakeLogger := log.Accounts("stake_updated")
	rewardLogger := log.Accounts("reward_updated")
	numPagesLogger := log.Accounts("num_pages_updated")

	balanceKey := append(keyAccounts[:], keyAccountBalance[:]...)
	gasBalanceKey := append(keyAccounts[:], keyAccountContractGasBalance[:]...)
	stakeKey := append(keyAccounts[:], keyAccountStake[:]...)
	rewardKey := append(keyAccounts[:], keyAccountReward[:]...)
	numPagesKey := append(keyAccounts[:], keyAccountContractNumPages[:]...)

	var id AccountID

	snapshot.IterateLeafDiff(lastBlockIndex, func(key, value []byte) bool {
		switch {
		case bytes.HasPrefix(key, balanceKey):
			copy(id[:], key[len(balanceKey):])

			balanceLogger.Log().
				Hex("account_id", id[:]).
				Uint64("balance", binary.LittleEndian.Uint64(value)).
				Msg("")
		case bytes.HasPrefix(key, gasBalanceKey):
			copy(id[:], key[len(gasBalanceKey):])

			gasBalanceLogger.Log().
				Hex("account_id", id[:]).
				Uint64("gas_balance", binary.LittleEndian.Uint64(value)).
				Msg("")
		case bytes.HasPrefix(key, stakeKey):
			copy(id[:], key[len(stakeKey):])

			stakeLogger.Log().
				Hex("account_id", id[:]).
				Uint64("stake", binary.LittleEndian.Uint64(value)).
				Msg("")
		case bytes.HasPrefix(key, rewardKey):
			copy(id[:], key[len(rewardKey):])

			rewardLogger.Log().
				Hex("account_id", id[:]).
				Uint64("reward", binary.LittleEndian.Uint64(value)).
				Msg("")
		case bytes.HasPrefix(key, numPagesKey):
			copy(id[:], key[len(numPagesKey):])

			numPagesLogger.Log().
				Hex("account_id", id[:]).
				Uint64("num_pages", binary.LittleEndian.Uint64(value)).
				Msg("")
		}

		return true
	})
}

func (l *Ledger) SyncStatus() string {
	l.syncStatusLock.RLock()
	defer l.syncStatusLock.RUnlock()

	switch l.syncStatus {
	case outOfSync:
		return "Node is out of sync"
	case synced:
		return "Node is synced, but not taking part in consensus process yet"
	case fullySynced:
		return "Node is fully synced"
	case finalized:
		return "Node is taking part in consensus process"
	default:
		return "Sync status unknown"
	}
}

func (l *Ledger) isOutOfSync() bool {
	l.syncStatusLock.RLock()
	synced := l.syncStatus == fullySynced
	l.syncStatusLock.RUnlock()

	return !synced
}

func (l *Ledger) applySync(flag bitset) {
	l.syncStatusLock.Lock()
	l.syncStatus |= flag
	l.syncStatusLock.Unlock()
}

func (l *Ledger) setSync(flag bitset) {
	l.syncStatusLock.Lock()
	l.syncStatus = flag
	l.syncStatusLock.Unlock()
}

func (l *Ledger) resetTransactionsSyncIndex() {
	l.transactionsSyncIndexLock.Lock()
	defer l.transactionsSyncIndexLock.Unlock()

	l.transactionsSyncIndex.Reset()

	l.transactions.Iterate(func(tx *Transaction) bool {
		l.transactionsSyncIndex.Insert(tx.ID[:])
		return true
	})
}<|MERGE_RESOLUTION|>--- conflicted
+++ resolved
@@ -89,13 +89,9 @@
 	cancelGC context.CancelFunc
 
 	transactionsSyncIndexLock sync.RWMutex
-<<<<<<< HEAD
 	transactionsSyncIndex     *cuckoo.Filter
-=======
-	transactionsSyncIndex     *bloom.BloomFilter
 
 	queryBlockCache map[[blake2b.Size256]byte]*Block
->>>>>>> d8ab67e7
 }
 
 type config struct {
@@ -189,13 +185,9 @@
 
 		sendQuota: make(chan struct{}, 2000),
 
-<<<<<<< HEAD
 		transactionsSyncIndex: cuckoo.NewFilter(conf.GetBloomFilterM()),
-=======
-		transactionsSyncIndex: bloom.New(conf.GetBloomFilterM(), conf.GetBloomFilterK()),
 
 		queryBlockCache: make(map[BlockID]*Block),
->>>>>>> d8ab67e7
 	}
 
 	if !cfg.GCDisabled {
