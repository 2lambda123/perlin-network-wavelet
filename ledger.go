--- conflicted
+++ resolved
@@ -1014,11 +1014,6 @@
 
 			for _, conn := range conns {
 				go func(conn *grpc.ClientConn) {
-<<<<<<< HEAD
-=======
-					//logger.Debug().Msgf("Dialing %v for Sync Check", conn.Target())
-
->>>>>>> 99ee241e
 					client := NewWaveletClient(conn)
 
 					ctx, cancel := context.WithTimeout(context.Background(), conf.GetCheckOutOfSyncTimeout())
