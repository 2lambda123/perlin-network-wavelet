--- conflicted
+++ resolved
@@ -190,16 +190,6 @@
 
 	g.saveDifficulty(adjusted)
 	g.saveRoot(root)
-<<<<<<< HEAD
-=======
-
-	// Add the root to eligible parents if it does not has children
-	if len(g.children[root.ID]) == 0 {
-		g.eligibleParents[root.ID] = root
-	}
-
-	g.Unlock()
->>>>>>> 2831b578
 }
 
 func (g *graph) findEligibleParents() (eligible []common.TransactionID) {
