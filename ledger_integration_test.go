// +build integration

package wavelet

import (
	"bytes"
	"crypto/rand"
	mrand "math/rand"
	"testing"
	"time"

	"github.com/perlin-network/wavelet/conf"
	"github.com/stretchr/testify/assert"
)

func TestLedger_Pay(t *testing.T) {
	testnet := NewTestNetwork(t)
	defer testnet.Cleanup()

	alice := testnet.AddNode(t)
	bob := testnet.AddNode(t)

	testnet.WaitUntilSync(t)

	_, err := testnet.Faucet().Pay(alice, 1000000)
	if !assert.NoError(t, err) {
		return
	}

	alice.WaitUntilBalance(t, 1000000)

	_, err = alice.Pay(bob, 1337)
	if !assert.NoError(t, err) {
		return
	}

	bob.WaitUntilBalance(t, 1337)

	// Alice balance should be balance-txAmount-gas
	waitFor(t, func() bool { return alice.Balance() < 1000000-1337 })

	// Everyone else should see the updated balance of Alice and Bob
	for _, node := range testnet.Nodes() {
		node := node
		waitFor(t, func() bool {
			return node.BalanceOfAccount(alice) == alice.Balance() &&
				node.BalanceOfAccount(bob) == 1337
		})
	}
}

func TestLedger_PayInsufficientBalance(t *testing.T) {
	testnet := NewTestNetwork(t)
	defer testnet.Cleanup()

	alice := testnet.AddNode(t)
	bob := testnet.AddNode(t)

	testnet.WaitUntilSync(t)

	_, err := testnet.Faucet().Pay(alice, 1000000)
	if !assert.NoError(t, err) {
		return
	}

	alice.WaitUntilBalance(t, 1000000)

	// Alice attempt to pay Bob more than what
	// she has in her wallet
	_, err = alice.Pay(bob, 1000001)
	if !assert.NoError(t, err) {
		return
	}

	alice.WaitUntilBlock(t, 2)

	// Alice should have paid for gas even though the tx failed
	waitFor(t, func() bool {
		return alice.Balance() > 0 && alice.Balance() < 1000000
	})

	// Bob should not receive the tx amount
	assert.EqualValues(t, 0, bob.Balance())

	// Everyone else should see the updated balance of Alice and Bob
	for _, node := range testnet.Nodes() {
		node := node
		waitFor(t, func() bool {
			return node.BalanceOfAccount(alice) == alice.Balance() &&
				node.BalanceOfAccount(bob) == 0
		})
	}
}

func TestLedger_Stake(t *testing.T) {
	testnet := NewTestNetwork(t)
	defer testnet.Cleanup()

	alice := testnet.AddNode(t)
	testnet.AddNode(t) // bob

	testnet.WaitUntilSync(t)

	_, err := testnet.Faucet().Pay(alice, 1000000)
	if !assert.NoError(t, err) {
		return
	}

	alice.WaitUntilBalance(t, 1000000)

	_, err = alice.PlaceStake(9001)
	if !assert.NoError(t, err) {
		return
	}

	alice.WaitUntilStake(t, 9001)

	// Alice balance should be balance-stakeAmount-gas
	waitFor(t, func() bool { return alice.Balance() < 1000000-9001 })

	// Everyone else should see the updated balance of Alice
	for _, node := range testnet.Nodes() {
		node := node
		waitFor(t, func() bool {
			return node.BalanceOfAccount(alice) == alice.Balance() &&
				node.StakeOfAccount(alice) == alice.Stake()
		})
	}

	oldBalance := alice.Balance()

	_, err = alice.WithdrawStake(5000)
	if !assert.NoError(t, err) {
		return
	}

	alice.WaitUntilStake(t, 4001)

	// Withdrawn stake should be added to balance
	waitFor(t, func() bool { return alice.Balance() > oldBalance })

	// Everyone else should see the updated balance of Alice
	for _, node := range testnet.Nodes() {
		node := node
		waitFor(t, func() bool {
			return node.BalanceOfAccount(alice) == alice.Balance() &&
				node.StakeOfAccount(alice) == alice.Stake()
		})
	}
}

func TestLedger_CallContract(t *testing.T) {
	testnet := NewTestNetwork(t)
	defer testnet.Cleanup()

	alice := testnet.AddNode(t)
	testnet.AddNode(t) // bob

	testnet.WaitUntilSync(t)

	_, err := testnet.Faucet().Pay(alice, 1000000)
	if !assert.NoError(t, err) {
		return
	}

	alice.WaitUntilBalance(t, 1000000)

	contract, err := alice.SpawnContract("testdata/transfer_back.wasm",
		10000, nil)
	assert.NoError(t, err)

	alice.WaitUntilBlock(t, 2)

	// Calling the contract should cause the contract to send back 250000 PERL back to alice
	_, err = alice.CallContract(
		contract.ID, 500000, 100000, "on_money_received", contract.ID[:],
	)
	if !assert.NoError(t, err) {
		return
	}

	waitFor(t, func() bool { return alice.Balance() > 700000 })
}

func TestLedger_DepositGas(t *testing.T) {
	testnet := NewTestNetwork(t)
	defer testnet.Cleanup()

	alice := testnet.AddNode(t)
	testnet.AddNode(t) // bob

	testnet.WaitUntilSync(t)

	_, err := testnet.Faucet().Pay(alice, 1000000)
	if !assert.NoError(t, err) {
		return
	}

	alice.WaitUntilBalance(t, 1000000)

	contract, err := alice.SpawnContract("testdata/transfer_back.wasm",
		10000, nil)
	assert.NoError(t, err)

	alice.WaitUntilBlock(t, 2)

	_, err = alice.DepositGas(contract.ID, 654321)
	if !assert.NoError(t, err) {
		return
	}

	waitFor(t, func() bool { return alice.GasBalanceOfAddress(contract.ID) == 654321 })
}

type account struct {
	PublicKey [32]byte
	Balance   uint64
	Stake     uint64
	Reward    uint64
}

func TestLedger_Sync(t *testing.T) {
	testnet := NewTestNetwork(t)
	defer testnet.Cleanup()

	mrand.Seed(time.Now().UnixNano())

	var code [1024 * 1024]byte
	if _, err := rand.Read(code[:]); err != nil {
		t.Fatal(err)
	}

	// Generate accounts
	accounts := make([]account, 100)
	for i := 0; i < len(accounts); i++ {
		// Use random keys to speed up generation
		var key [32]byte
		if _, err := rand.Read(key[:]); err != nil {
			t.Fatal(err)
		}

		accounts[i] = account{
			PublicKey: key,
			Balance:   mrand.Uint64(),
			Stake:     mrand.Uint64(),
			Reward:    mrand.Uint64(),
		}
	}

	// Setup network with 3 nodes
	alice := testnet.Faucet()
	for i := 0; i < 2; i++ {
		testnet.AddNode(t)
	}

	testnet.WaitUntilSync(t)

	// Advance the network by a few blocks larger than sys.SyncIfBlockIndicesDifferBy
	for i := 0; i < int(conf.GetSyncIfBlockIndicesDifferBy())+1; i++ {
		_, err := alice.PlaceStake(1)
		if !assert.NoError(t, err) {
			return
		}

		alice.WaitUntilBlock(t, uint64(i+1))
	}

	testnet.WaitForBlock(t, alice.BlockIndex())

	snapshot := testnet.Nodes()[0].ledger.accounts.Snapshot()

	snapshot.SetViewID(alice.BlockIndex() + 1)
	for _, acc := range accounts {
		WriteAccountBalance(snapshot, acc.PublicKey, acc.Balance)
		WriteAccountStake(snapshot, acc.PublicKey, acc.Stake)
		WriteAccountReward(snapshot, acc.PublicKey, acc.Reward)
		WriteAccountContractCode(snapshot, acc.PublicKey, code[:])
	}

	// Override ledger state of all nodes
	for _, node := range testnet.Nodes() {
		err := node.ledger.accounts.Commit(snapshot)
		if err != nil {
			t.Fatal(err)
		}

		// Override latest round merkle with the new state snapshot
		// TODO: this is causing data race
		block := node.ledger.blocks.Latest()
		block.Merkle = snapshot.Checksum()
	}

	// When a new node joins the network, it will eventually
	// sync with the other nodes
	// log.SetWriter(log.ModuleNode, os.Stdout)
	charlie := testnet.AddNode(t)

	timeout := time.NewTimer(time.Second * 1000)
	for {
		select {
		case <-timeout.C:
			t.Fatal("timed out waiting for sync")

		default:
			ri := <-charlie.WaitForBlock(alice.BlockIndex())
			if ri >= alice.BlockIndex() {
				goto DONE
			}
		}
	}

DONE:
	for _, acc := range accounts {
		assert.EqualValues(t, acc.Balance, charlie.BalanceWithPublicKey(acc.PublicKey))
		assert.EqualValues(t, acc.Stake, charlie.StakeWithPublicKey(acc.PublicKey))
		assert.EqualValues(t, acc.Reward, charlie.RewardWithPublicKey(acc.PublicKey))

		checkCode, _ := ReadAccountContractCode(charlie.ledger.accounts.Snapshot(), acc.PublicKey)
		assert.True(t, bytes.Equal(code[:], checkCode))
	}
<<<<<<< HEAD
}

func TestLedger_LoadTxsOnStart(t *testing.T) {
	testnet := NewTestNetwork(t)
	defer testnet.Cleanup()

	alice := testnet.AddNode(t)
	bob := testnet.AddNode(t)

	testnet.WaitUntilSync(t)

	tx, err := testnet.Faucet().Pay(alice, 1000000)
	if !assert.NoError(t, err) {
		return
	}

	testnet.WaitForConsensus(t)

	assert.NotNil(t, bob.ledger.transactions.Find(tx.ID))

	bobDBPath := bob.DBPath()
	bob.Leave(false)

	bob = testnet.AddNode(t, WithRemoveExistingDB(false), WithDBPath(bobDBPath))

	bob.WaitUntilSync(t)

	assert.NotNil(t, bob.ledger.transactions.Find(tx.ID))
}

func benchBloom(n int, b *testing.B) {
	bf := cuckoo.NewFilter(conf.GetBloomFilterM())

	var txID TransactionID
	for i := 0; i < n; i++ {
		if _, err := rand.Read(txID[:]); err != nil {
			b.Fatal(err)
		}
		bf.InsertUnique(txID[:])
	}

	for i := 0; i < b.N; i++ {
		if _, err := rand.Read(txID[:]); err != nil {
			b.Fatal(err)
		}
		bf.Lookup(txID[:])
	}
}

func BenchmarkBloom10K(b *testing.B)  { benchBloom(10000, b) }
func BenchmarkBloom100K(b *testing.B) { benchBloom(100000, b) }
func BenchmarkBloom1M(b *testing.B)   { benchBloom(1000000, b) }

//BenchmarkBloom10K-12     	 4642104	       261 ns/op
//BenchmarkBloom100K-12    	 4711498	       238 ns/op
//BenchmarkBloom1M-12      	 4065445	       262 ns/op
=======
}
>>>>>>> 573dfd7c
<|MERGE_RESOLUTION|>--- conflicted
+++ resolved
@@ -318,7 +318,6 @@
 		checkCode, _ := ReadAccountContractCode(charlie.ledger.accounts.Snapshot(), acc.PublicKey)
 		assert.True(t, bytes.Equal(code[:], checkCode))
 	}
-<<<<<<< HEAD
 }
 
 func TestLedger_LoadTxsOnStart(t *testing.T) {
@@ -347,34 +346,4 @@
 	bob.WaitUntilSync(t)
 
 	assert.NotNil(t, bob.ledger.transactions.Find(tx.ID))
-}
-
-func benchBloom(n int, b *testing.B) {
-	bf := cuckoo.NewFilter(conf.GetBloomFilterM())
-
-	var txID TransactionID
-	for i := 0; i < n; i++ {
-		if _, err := rand.Read(txID[:]); err != nil {
-			b.Fatal(err)
-		}
-		bf.InsertUnique(txID[:])
-	}
-
-	for i := 0; i < b.N; i++ {
-		if _, err := rand.Read(txID[:]); err != nil {
-			b.Fatal(err)
-		}
-		bf.Lookup(txID[:])
-	}
-}
-
-func BenchmarkBloom10K(b *testing.B)  { benchBloom(10000, b) }
-func BenchmarkBloom100K(b *testing.B) { benchBloom(100000, b) }
-func BenchmarkBloom1M(b *testing.B)   { benchBloom(1000000, b) }
-
-//BenchmarkBloom10K-12     	 4642104	       261 ns/op
-//BenchmarkBloom100K-12    	 4711498	       238 ns/op
-//BenchmarkBloom1M-12      	 4065445	       262 ns/op
-=======
-}
->>>>>>> 573dfd7c
+}