--- conflicted
+++ resolved
@@ -17,20 +17,14 @@
 // IN AN ACTION OF CONTRACT, TORT OR OTHERWISE, ARISING FROM, OUT OF OR IN
 // CONNECTION WITH THE SOFTWARE OR THE USE OR OTHER DEALINGS IN THE SOFTWARE.
 
-package store
+package store // nolint:dupl
 
 import (
-<<<<<<< HEAD
 	"crypto/rand"
+	"fmt"
 	"github.com/stretchr/testify/assert"
-=======
-	"fmt"
-	"math/rand"
->>>>>>> 5d033594
 	"os"
 	"testing"
-
-	"github.com/stretchr/testify/assert"
 )
 
 func BenchmarkLevelDB(b *testing.B) {
@@ -41,8 +35,10 @@
 
 	db, err := NewLevelDB(path)
 	assert.NoError(b, err)
-	defer os.RemoveAll(path)
-	defer db.Close()
+	defer func() {
+		_ = db.Close()
+		_ = os.RemoveAll(path)
+	}()
 
 	b.StartTimer()
 	defer b.StopTimer()
@@ -72,8 +68,10 @@
 
 	db, err := NewLevelDB(path)
 	assert.NoError(t, err)
-	defer os.RemoveAll(path)
-	defer db.Close()
+	defer func() {
+		_ = db.Close()
+		_ = os.RemoveAll(path)
+	}()
 
 	_, err = db.Get([]byte("not_exist"))
 	assert.Error(t, err)
@@ -92,15 +90,17 @@
 
 	db, err := NewLevelDB(path)
 	assert.NoError(t, err)
-	defer os.RemoveAll(path)
+	defer func() {
+		_ = os.RemoveAll(path)
+	}()
 
 	err = db.Put([]byte("exist"), []byte("value"))
 	assert.NoError(t, err)
 
 	wb := db.NewWriteBatch()
-	wb.Put([]byte("key_batch1"), []byte("val_batch1"))
-	wb.Put([]byte("key_batch2"), []byte("val_batch2"))
-	wb.Put([]byte("key_batch3"), []byte("val_batch2"))
+	assert.NoError(t, wb.Put([]byte("key_batch1"), []byte("val_batch1")))
+	assert.NoError(t, wb.Put([]byte("key_batch2"), []byte("val_batch2")))
+	assert.NoError(t, wb.Put([]byte("key_batch3"), []byte("val_batch2")))
 	assert.NoError(t, db.CommitWriteBatch(wb))
 
 	assert.NoError(t, db.Close())
@@ -130,11 +130,13 @@
 
 	db, err := NewLevelDB(path)
 	assert.NoError(t, err)
-	defer os.RemoveAll(path)
+	defer func() {
+		_ = os.RemoveAll(path)
+	}()
 
 	wb := db.NewWriteBatch()
 	for i := 0; i < 100000; i++ {
-		wb.Put([]byte(fmt.Sprintf("key_batch%d", i+1)), []byte(fmt.Sprintf("val_batch%d", i+1)))
+		assert.NoError(t, wb.Put([]byte(fmt.Sprintf("key_batch%d", i+1)), []byte(fmt.Sprintf("val_batch%d", i+1))))
 	}
 
 	assert.NoError(t, db.Close())
@@ -147,7 +149,7 @@
 
 	wb = db2.NewWriteBatch()
 	for i := 0; i < 100000; i++ {
-		wb.Put([]byte(fmt.Sprintf("key_batch%d", i+1)), []byte(fmt.Sprintf("val_batch%d", i+1)))
+		assert.NoError(t, wb.Put([]byte(fmt.Sprintf("key_batch%d", i+1)), []byte(fmt.Sprintf("val_batch%d", i+1))))
 	}
 
 	assert.NoError(t, db2.CommitWriteBatch(wb))
