--- conflicted
+++ resolved
@@ -153,11 +153,7 @@
 
 	s.LedgerDo(func(l wavelet.LedgerInterface) {
 		for c := range children {
-<<<<<<< HEAD
-			if l.TransactionExists(c) {
-=======
-			if l.Store.TransactionExists(writeBytes(c)) {
->>>>>>> e4a549d7
+			if l.TransactionExists(writeBytes(c)) {
 				deleteList = append(deleteList, c)
 			}
 		}
