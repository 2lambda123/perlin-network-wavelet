--- conflicted
+++ resolved
@@ -2,10 +2,7 @@
 
 import (
 	"context"
-<<<<<<< HEAD
-=======
 	"github.com/gogo/protobuf/proto"
->>>>>>> 7bbda572
 	"sync"
 	"time"
 
@@ -46,19 +43,12 @@
 				return
 			}
 
-<<<<<<< HEAD
-			ctx, cancel := context.WithTimeout(context.Background(), queryTimeout)
-			defer cancel()
-
-			response, err := client.Request(ctx, wired)
-=======
 			response, err := func() (proto.Message, error) {
 				ctx, cancel := context.WithTimeout(context.Background(), queryTimeout)
 				defer cancel()
 				return client.Request(ctx, wired)
 			}()
 
->>>>>>> 7bbda572
 			if err != nil {
 				responses[i] = false
 				return
