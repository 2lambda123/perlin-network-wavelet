--- conflicted
+++ resolved
@@ -29,13 +29,9 @@
 		var account *wavelet.Account
 		var err error
 
-<<<<<<< HEAD
 		s.LedgerDo(func(l wavelet.LedgerInterface) {
-			account = wavelet.NewAccount(l.(*wavelet.Ledger), peer.PublicKey)
-=======
 		s.Ledger.Do(func(l *wavelet.Ledger) {
-			account = wavelet.LoadAccount(l.Accounts, peer.PublicKey)
->>>>>>> 254f4800
+			account = wavelet.LoadAccount(l.Accounts(), peer.PublicKey)
 		})
 
 		if err == nil {
