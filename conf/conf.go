--- conflicted
+++ resolved
@@ -4,6 +4,7 @@
 	"fmt"
 	"sync"
 	"time"
+
 	"github.com/perlin-network/wavelet/sys"
 )
 
@@ -54,11 +55,7 @@
 }
 
 func defaultConfig() config {
-<<<<<<< HEAD
-	return config{
-=======
 	defConf := config{
->>>>>>> be15be9a
 		snowballK:    2,
 		snowballBeta: 50,
 
@@ -79,16 +76,13 @@
 		maxDepthDiff:         10,
 		pruningLimit:         30,
 	}
-<<<<<<< HEAD
-=======
 
 	switch sys.VersionMeta {
-		case "testnet":
-			defConf.snowballK = 10
+	case "testnet":
+		defConf.snowballK = 10
 	}
 
 	return defConf
->>>>>>> be15be9a
 }
 
 type Option func(*config)
@@ -108,7 +102,6 @@
 }
 
 func WithSyncVoteThreshold(sa float64) Option {
-<<<<<<< HEAD
 	return func(c *config) {
 		c.syncVoteThreshold = sa
 	}
@@ -116,15 +109,6 @@
 
 func WithFinalizationVoteThreshold(sa float64) Option {
 	return func(c *config) {
-=======
-	return func(c *config) {
-		c.syncVoteThreshold = sa
-	}
-}
-
-func WithFinalizationVoteThreshold(sa float64) Option {
-	return func(c *config) {
->>>>>>> be15be9a
 		c.finalizationVoteThreshold = sa
 	}
 }
