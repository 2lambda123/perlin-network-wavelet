package conf

import (
	"fmt"
	"sync"
	"time"

	"github.com/perlin-network/wavelet/sys"
)

type config struct {
	// Snowball consensus protocol parameters.
	snowballK     int
	snowballBeta  int
	SnowballAlpha float64

	// votes counting and majority calculation related parameters
	syncVoteThreshold             float64
	finalizationVoteThreshold     float64
	stakeMajorityWeight           float64
	transactionsNumMajorityWeight float64

	// Timeout for outgoing requests
	queryTimeout          time.Duration
	gossipTimeout         time.Duration
	downloadTxTimeout     time.Duration
	checkOutOfSyncTimeout time.Duration

	// transaction syncing parameters
	txSyncChunkSize uint64
	txSyncLimit     uint64

	// Size of individual chunks sent for a syncing peer.
	syncChunkSize int

	// Number of blocks we should be behind before we start syncing.
	syncIfBlockIndicesDifferBy uint64

	// Bloom filter parameters
	bloomFilterM uint
	bloomFilterK uint

	// Number of blocks after which transactions will be pruned from the graph
	pruningLimit uint8

	// shared secret for http api authorization
	secret string
}

var c config
var l sync.RWMutex

func init() {
	c = defaultConfig()
	l = sync.RWMutex{}
}

func defaultConfig() config {
	defConf := config{
		snowballK:     2,
		snowballBeta:  150,
		SnowballAlpha: 0.8,

		syncVoteThreshold:             0.8,
		finalizationVoteThreshold:     0.8,
		stakeMajorityWeight:           1,
		transactionsNumMajorityWeight: 0.3,

		queryTimeout:               5000 * time.Millisecond,
		gossipTimeout:              5000 * time.Millisecond,
		downloadTxTimeout:          30 * time.Second,
		checkOutOfSyncTimeout:      5000 * time.Millisecond,
		syncChunkSize:              16384,
		syncIfBlockIndicesDifferBy: 5,

<<<<<<< HEAD
=======
		txSyncChunkSize: 1000,
		txSyncLimit:     1 << 20,

>>>>>>> c3ba608f
		bloomFilterM: 1 << 24,
		bloomFilterK: 3,

		pruningLimit: 30,
	}

	switch sys.VersionMeta {
	case "testnet":
		defConf.snowballK = 10
	}

	return defConf
}

type Option func(*config)

// updateWeights update transaction number and round depth weights for consensus vote counting
// weights values are calculated as such, that it should be just enough to reach majority
// in case of same stakes
func updateWeights() {
	c.transactionsNumMajorityWeight = c.finalizationVoteThreshold - (1 / float64(c.snowballK))
}

func WithSnowballK(sk int) Option {
	return func(c *config) {
		c.snowballK = sk
	}
}

func WithSyncVoteThreshold(sa float64) Option {
	return func(c *config) {
		c.syncVoteThreshold = sa
	}
}

func WithFinalizationVoteThreshold(sa float64) Option {
	return func(c *config) {
		c.finalizationVoteThreshold = sa
	}
}

func WithStakeMajorityWeight(sa float64) Option {
	return func(c *config) {
		c.stakeMajorityWeight = sa
	}
}

func WithTransactionsNumMajorityWeight(sa float64) Option {
	return func(c *config) {
		c.transactionsNumMajorityWeight = sa
	}
}

func WithSnowballBeta(sb int) Option {
	return func(c *config) {
		c.snowballBeta = sb
	}
}

func WithQueryTimeout(qt time.Duration) Option {
	return func(c *config) {
		c.queryTimeout = qt
	}
}

func WithGossipTimeout(gt time.Duration) Option {
	return func(c *config) {
		c.gossipTimeout = gt
	}
}

func WithDownloadTxTimeout(dt time.Duration) Option {
	return func(c *config) {
		c.downloadTxTimeout = dt
	}
}

func WithCheckOutOfSyncTimeout(ct time.Duration) Option {
	return func(c *config) {
		c.checkOutOfSyncTimeout = ct
	}
}

func WithSyncChunkSize(cs int) Option {
	return func(c *config) {
		c.syncChunkSize = cs
	}
}

func WithSyncIfBlockIndicesDifferBy(rdb uint64) Option {
	return func(c *config) {
		c.syncIfBlockIndicesDifferBy = rdb
	}
}

func WithBloomFilterM(m uint) Option {
	return func(c *config) {
		c.bloomFilterM = m
	}
}

func WithBloomFilterK(k uint) Option {
	return func(c *config) {
		c.bloomFilterK = k
	}
}

func WithPruningLimit(pl uint8) Option {
	return func(c *config) {
		c.pruningLimit = pl
	}
}

func WithSecret(s string) Option {
	return func(c *config) {
		c.secret = s
	}
}

func WithTXSyncChunkSize(n uint64) Option {
	return func(c *config) {
		c.txSyncChunkSize = n
	}
}

func WithTXSyncLimit(n uint64) Option {
	return func(c *config) {
		c.txSyncLimit = n
	}
}

func GetSnowballK() int {
	l.RLock()
	t := c.snowballK
	l.RUnlock()

	return t
}

func GetSyncVoteThreshold() float64 {
	l.RLock()
	t := c.syncVoteThreshold
	l.RUnlock()

	return t
}

func GetFinalizationVoteThreshold() float64 {
	l.RLock()
	t := c.finalizationVoteThreshold
	l.RUnlock()

	return t
}

func GetStakeMajorityWeight() float64 {
	l.RLock()
	t := c.stakeMajorityWeight
	l.RUnlock()

	return t
}

func GetTransactionsNumMajorityWeight() float64 {
	l.RLock()
	t := c.transactionsNumMajorityWeight
	l.RUnlock()

	return t
}

func GetSnowballBeta() int {
	l.RLock()
	t := c.snowballBeta
	l.RUnlock()

	return t
}

func GetSnowballAlpha() float64 {
	l.RLock()
	t := c.SnowballAlpha
	l.RUnlock()

	return t
}

func GetQueryTimeout() time.Duration {
	l.RLock()
	t := c.queryTimeout
	l.RUnlock()

	return t
}

func GetGossipTimeout() time.Duration {
	l.RLock()
	t := c.gossipTimeout
	l.RUnlock()

	return t
}

func GetDownloadTxTimeout() time.Duration {
	l.RLock()
	t := c.downloadTxTimeout
	l.RUnlock()

	return t
}

func GetCheckOutOfSyncTimeout() time.Duration {
	l.RLock()
	t := c.checkOutOfSyncTimeout
	l.RUnlock()

	return t
}

func GetSyncChunkSize() int {
	l.RLock()
	t := c.syncChunkSize
	l.RUnlock()

	return t
}

func GetSyncIfBlockIndicesDifferBy() uint64 {
	l.RLock()
	t := c.syncIfBlockIndicesDifferBy
	l.RUnlock()

	return t
}

func GetBloomFilterM() uint {
	l.RLock()
	m := c.bloomFilterM
	l.RUnlock()

	return m
}

func GetBloomFilterK() uint {
	l.RLock()
	k := c.bloomFilterK
	l.RUnlock()

	return k
}

func GetPruningLimit() uint8 {
	l.RLock()
	t := c.pruningLimit
	l.RUnlock()

	return t
}

func GetSecret() string {
	l.RLock()
	t := c.secret
	l.RUnlock()

	return t
}

func GetTXSyncChunkSize() uint64 {
	l.RLock()
	t := c.txSyncChunkSize
	l.RUnlock()

	return t
}

func GetTXSyncLimit() uint64 {
	l.RLock()
	t := c.txSyncLimit
	l.RUnlock()

	return t
}

func Update(options ...Option) {
	l.Lock()

	for _, option := range options {
		option(&c)
	}

	updateWeights()

	l.Unlock()
}

func Stringify() string {
	l.RLock()
	s := fmt.Sprintf("%+v", c)
	l.RUnlock()

	return s
}<|MERGE_RESOLUTION|>--- conflicted
+++ resolved
@@ -73,12 +73,9 @@
 		syncChunkSize:              16384,
 		syncIfBlockIndicesDifferBy: 5,
 
-<<<<<<< HEAD
-=======
 		txSyncChunkSize: 1000,
 		txSyncLimit:     1 << 20,
 
->>>>>>> c3ba608f
 		bloomFilterM: 1 << 24,
 		bloomFilterK: 3,
 
