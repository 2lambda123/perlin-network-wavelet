--- conflicted
+++ resolved
@@ -77,14 +77,8 @@
 		txSyncChunkSize: 5000,
 		txSyncLimit:     1 << 20,
 
-<<<<<<< HEAD
 		missingTxPullLimit: 5000,
 
-		bloomFilterM: 1 << 21,
-		bloomFilterK: 3,
-
-=======
->>>>>>> 573dfd7c
 		pruningLimit: 30,
 
 		blockTxLimit: 1 << 16,
