--- conflicted
+++ resolved
@@ -179,27 +179,6 @@
 		return http.StatusForbidden, nil, errors.New("permission denied")
 	}
 
-<<<<<<< HEAD
-	var contractID string
-	if err := ctx.readJSON(&contractID); err != nil {
-		return http.StatusBadRequest, nil, err
-	}
-
-	log.Info().Msgf("id: %s", contractID)
-
-	var contract *wavelet.Contract
-	var err error
-
-	s.wavelet.Ledger.Do(func(ledger *wavelet.Ledger) {
-		contract, err = ledger.GetContract(contractID)
-	})
-
-	if err != nil {
-		return http.StatusOK, make(map[string][]byte), err
-	}
-
-	log.Info().Interface("contract", contract).Msg("")
-=======
 	var req GetTransactionRequest
 	if err := ctx.readJSON(&req); err != nil {
 		return http.StatusBadRequest, nil, err
@@ -228,7 +207,6 @@
 	if err != nil {
 		return http.StatusBadRequest, nil, errors.Wrap(err, "unable to parse contract")
 	}
->>>>>>> 3395c5f4
 
 	return http.StatusOK, contract, nil
 }
@@ -266,15 +244,8 @@
 	wired := s.wavelet.MakeTransaction(params.CreateContractTag, payload)
 	go s.wavelet.BroadcastTransaction(wired)
 
-<<<<<<< HEAD
-	response := struct {
-		ContractID string `json:"contract_id"`
-	}{
-		ContractID: string(wavelet.ContractID(graph.Symbol(wired))),
-=======
 	resp := &TransactionResponse{
 		ID: graph.Symbol(wired),
->>>>>>> 3395c5f4
 	}
 
 	return http.StatusOK, resp, nil
@@ -378,12 +349,8 @@
 	})
 
 	if err != nil {
-<<<<<<< HEAD
-		return http.StatusOK, make(map[string][]byte), err
-=======
 		// if account doesn't exist, return an empty account
 		return http.StatusOK, make(map[string][]byte), nil
->>>>>>> 3395c5f4
 	}
 
 	info := make(map[string][]byte)
