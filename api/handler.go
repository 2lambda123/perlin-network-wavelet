--- conflicted
+++ resolved
@@ -189,18 +189,13 @@
 	var result []byte
 	var err error
 
-<<<<<<< HEAD
-	s.wavelet.LedgerDo(func(ledger wavelet.LedgerInterface) {
-		result, err = ledger.ExecuteContract(req.ContractID, req.Entry, req.Param)
-=======
 	idBuf, err := hex.DecodeString(req.ContractID)
 	if err != nil {
 		return http.StatusBadRequest, nil, errors.Wrap(err, "failed to decode contract ID")
 	}
 
-	s.wavelet.Ledger.Do(func(ledger *wavelet.Ledger) {
+	s.wavelet.LedgerDo(func(ledger wavelet.LedgerInterface) {
 		result, err = ledger.ExecuteContract(idBuf, req.Entry, req.Param)
->>>>>>> e4a549d7
 	})
 
 	if err != nil {
@@ -233,10 +228,6 @@
 	var transactionIDBytes []byte
 	var err error
 
-<<<<<<< HEAD
-	s.wavelet.LedgerDo(func(ledger wavelet.LedgerInterface) {
-		contractCode, err = ledger.LoadContract(req.TransactionID)
-=======
 	transactionIDBytes, err = hex.DecodeString(req.TransactionID)
 	if err != nil {
 		return http.StatusBadRequest, nil, errors.New("transaction symbol ID must be a length-64 hex-encoded string")
@@ -244,9 +235,8 @@
 
 	var contractCode []byte
 
-	s.wavelet.Ledger.Do(func(ledger *wavelet.Ledger) {
+	s.wavelet.LedgerDo(func(ledger wavelet.LedgerInterface) {
 		contractCode, err = ledger.LoadContract(transactionIDBytes)
->>>>>>> e4a549d7
 	})
 
 	if err != nil {
@@ -436,13 +426,8 @@
 
 	var tx *database.Transaction
 
-<<<<<<< HEAD
-	s.wavelet.LedgerDo(func(ledger wavelet.LedgerInterface) {
-		tx, err = ledger.GetBySymbol(symbol)
-=======
-	s.wavelet.Ledger.Do(func(ledger *wavelet.Ledger) {
+	s.wavelet.LedgerDo(func(ledger wavelet.LedgerInterface) {
 		tx, err = ledger.GetBySymbol(symbolBytes)
->>>>>>> e4a549d7
 	})
 
 	if err != nil {
