package api

import (
	"bytes"
	"encoding/base64"
	"encoding/hex"
	"encoding/json"
	"fmt"
	"io"
	"net/http"

	"github.com/perlin-network/graph/database"
	"github.com/perlin-network/graph/graph"
	"github.com/perlin-network/noise/network/discovery"
	"github.com/perlin-network/wavelet"
	"github.com/perlin-network/wavelet/events"
	"github.com/perlin-network/wavelet/params"
	"github.com/perlin-network/wavelet/security"
	"github.com/perlin-network/wavelet/stats"
	"github.com/pkg/errors"
	"gopkg.in/go-playground/validator.v9"
)

var (
	validate = validator.New()
)

func (s *service) pollAccountHandler(ctx *requestContext) (int, interface{}, error) {
	if err := ctx.loadSession(); err != nil {
		return http.StatusForbidden, nil, err
	}

	if !ctx.session.Permissions.CanAccessLedger {
		return http.StatusForbidden, nil, errors.New("permission denied")
	}

	headers := make(http.Header)
	headers.Add(HeaderWebsocketProtocol, ctx.session.ID)

	conn, err := s.upgrader.Upgrade(ctx.response, ctx.request, headers)
	if err != nil {
		return http.StatusInternalServerError, nil, errors.Wrap(err, "cannot upgrade connection")
	}

	closeSignal := make(chan struct{})

	events.Subscribe(nil, func(ev *events.AccountUpdateEvent) bool {
		if err := conn.WriteJSON(ev); err != nil {
			close(closeSignal)
			return false
		}
		return true
	})

	<-closeSignal

	return http.StatusOK, nil, nil
}

func (s *service) pollTransactionHandler(ctx *requestContext) (int, interface{}, error) {
	if err := ctx.loadSession(); err != nil {
		return http.StatusForbidden, nil, err
	}

	if !ctx.session.Permissions.CanPollTransaction {
		return http.StatusForbidden, nil, errors.New("permission denied")
	}

	eventType := ctx.request.URL.Query().Get("event")

	switch eventType {
	case "accepted":
	case "applied":
	default:
		return http.StatusBadRequest, nil, errors.New("event poll type not specified")
	}

	headers := make(http.Header)
	headers.Add(HeaderWebsocketProtocol, ctx.session.ID)

	conn, err := s.upgrader.Upgrade(ctx.response, ctx.request, headers)
	if err != nil {
		return http.StatusInternalServerError, nil, errors.Wrap(err, "cannot upgrade connection")
	}

	closeSignal := make(chan struct{})

	report := func(txID string) bool {
		var tx *database.Transaction
		var err error

		s.wavelet.Ledger.Do(func(ledger *wavelet.Ledger) {
			tx, err = ledger.GetBySymbol(txID)
		})

		if err != nil {
			return true
		}

		if tx.Tag == params.CreateContractTag {
			tx.Payload = []byte("<code here>")
		}

		if err := conn.WriteJSON(tx); err != nil {
			close(closeSignal)
			return false
		}
		return true
	}

	switch eventType {
	case "applied":
		events.Subscribe(nil, func(ev *events.TransactionAppliedEvent) bool {
			return report(ev.ID)
		})
	case "accepted":
		events.Subscribe(nil, func(ev *events.TransactionAcceptedEvent) bool {
			return report(ev.ID)
		})
	}

	<-closeSignal

	return http.StatusOK, nil, nil
}

func (s *service) listTransactionHandler(ctx *requestContext) (int, interface{}, error) {
	if err := ctx.loadSession(); err != nil {
		return http.StatusForbidden, nil, err
	}

	if !ctx.session.Permissions.CanPollTransaction {
		return http.StatusForbidden, nil, errors.New("permission denied")
	}

	var transactions []*database.Transaction
<<<<<<< HEAD
	var listParams ListTransactions
=======
	var paginate PaginateRequest
>>>>>>> d4566890

	if err := ctx.readJSON(&listParams); err != nil {
		return http.StatusBadRequest, nil, err
	}

	if err := validate.Struct(listParams); err != nil {
		return http.StatusBadRequest, nil, errors.Wrap(err, "invalid request")
	}

	paginate := listParams.Paginate

	s.wavelet.Ledger.Do(func(ledger *wavelet.Ledger) {
		// If paginate is blank, return the last 50 transactions.
		if paginate.Offset == nil || paginate.Limit == nil {
			total, limit := ledger.NumTransactions(), uint64(50)
			if limit > total {
				limit = total
			}

			offset := total - limit

			paginate.Limit = &limit
			paginate.Offset = &offset
		}
		transactions = ledger.PaginateTransactions(*paginate.Offset, *paginate.Limit)
	})

	for _, tx := range transactions {
		if tx.Tag == params.CreateContractTag {
			tx.Payload = []byte("<code here>")
		}
	}

	return http.StatusOK, transactions, nil
}

func (s *service) getContractHandler(ctx *requestContext) (int, interface{}, error) {
	if err := ctx.loadSession(); err != nil {
		return http.StatusForbidden, nil, err
	}

	if !ctx.session.Permissions.CanAccessLedger {
		return http.StatusForbidden, nil, errors.New("permission denied")
	}

	var encodedContractID string
	if err := ctx.readJSON(&encodedContractID); err != nil {
		return http.StatusBadRequest, nil, err
	}

	accountID, err := hex.DecodeString(encodedContractID)
	if err != nil {
		return http.StatusBadRequest, nil, errors.Wrap(err, "failed to decode smart contract ID")
	}

	var account *wavelet.Account

	s.wavelet.Ledger.Do(func(ledger *wavelet.Ledger) {
		account, err = ledger.LoadAccount(accountID)
	})

	if err != nil {
		return http.StatusOK, make(map[string][]byte), nil
	}

	info := make(map[string][]byte)

	account.Range(func(key string, value []byte) {
		info[key] = value
	})

	return http.StatusOK, info, nil
}

func (s *service) sendContractHandler(ctx *requestContext) (int, interface{}, error) {
	if err := ctx.loadSession(); err != nil {
		return http.StatusForbidden, nil, err
	}

	if !ctx.session.Permissions.CanSendTransaction {
		return http.StatusForbidden, nil, errors.New("permission denied")
	}

	ctx.request.ParseMultipartForm(MaxContractUploadSize)
	file, info, err := ctx.request.FormFile(UploadFormField)
	if err != nil {
		return http.StatusBadRequest, nil, errors.Wrap(err, "invalid format")
	}
	defer file.Close()

	if info.Size > MaxContractUploadSize {
		return http.StatusBadRequest, nil, errors.New("file too large")
	}

	var bb bytes.Buffer
	io.Copy(&bb, file)

	contract := wavelet.NewContract(base64.StdEncoding.EncodeToString(bb.Bytes()))

	payload, err := json.Marshal(contract)
	if err != nil {
		return http.StatusBadRequest, nil, errors.Wrap(err, "Failed to marshal smart contract deployment payload.")
	}

	wired := s.wavelet.MakeTransaction(params.CreateContractTag, payload)
	go s.wavelet.BroadcastTransaction(wired)

	response := struct {
		ContractID string `json:"contract_id"`
	}{
		ContractID: hex.EncodeToString(wavelet.ContractID(graph.Symbol(wired))),
	}

	return http.StatusOK, response, nil
}

func (s *service) ledgerStateHandler(ctx *requestContext) (int, interface{}, error) {
	if err := ctx.loadSession(); err != nil {
		return http.StatusForbidden, nil, err
	}

	if !ctx.session.Permissions.CanAccessLedger {
		return http.StatusForbidden, nil, errors.New("permission denied")
	}

	plugin, exists := s.network.Plugin(discovery.PluginID)
	if !exists {
		return http.StatusInternalServerError, nil, errors.New("peer discovery disabled")
	}

	routes := plugin.(*discovery.Plugin).Routes

	state := &LedgerState{
		PublicKey: s.network.ID.PublicKeyHex(),
		Address:   s.network.ID.Address,
		Peers:     routes.GetPeerAddresses(),
	}

	s.wavelet.Ledger.Do(func(ledger *wavelet.Ledger) {
		state.State = ledger.Snapshot()
	})

	return http.StatusOK, state, nil
}

func (s *service) sendTransactionHandler(ctx *requestContext) (int, interface{}, error) {
	if err := ctx.loadSession(); err != nil {
		return http.StatusForbidden, nil, err
	}

	if !ctx.session.Permissions.CanSendTransaction {
		return http.StatusForbidden, nil, errors.New("permission denied")
	}

	var info SendTransactionRequest

	if err := ctx.readJSON(&info); err != nil {
		return http.StatusBadRequest, nil, err
	}

	if err := validate.Struct(info); err != nil {
		return http.StatusBadRequest, nil, errors.Wrap(err, "invalid request")
	}

	wired := s.wavelet.MakeTransaction(info.Tag, info.Payload)
	go s.wavelet.BroadcastTransaction(wired)

	return http.StatusOK, "OK", nil
}

func (s *service) resetStatsHandler(ctx *requestContext) (int, interface{}, error) {
	if err := ctx.loadSession(); err != nil {
		return http.StatusForbidden, nil, err
	}

	if !ctx.session.Permissions.CanControlStats {
		return http.StatusForbidden, nil, errors.New("permission denied")
	}

	stats.Reset()

	return http.StatusOK, "OK", nil
}

func (s *service) loadAccountHandler(ctx *requestContext) (int, interface{}, error) {
	if err := ctx.loadSession(); err != nil {
		return http.StatusForbidden, nil, err
	}

	if !ctx.session.Permissions.CanAccessLedger {
		return http.StatusForbidden, nil, errors.New("permission denied")
	}

	var encodedAccountID string
	if err := ctx.readJSON(&encodedAccountID); err != nil {
		return http.StatusBadRequest, nil, err
	}

	accountID, err := hex.DecodeString(encodedAccountID)
	if err != nil {
		return http.StatusBadRequest, nil, errors.Wrap(err, "failed to hex-decode accountID")
	}

	var account *wavelet.Account

	s.wavelet.Ledger.Do(func(ledger *wavelet.Ledger) {
		account, err = ledger.LoadAccount(accountID)
	})

	if err != nil {
		return http.StatusOK, make(map[string][]byte), nil
	}

	info := make(map[string][]byte)

	account.Range(func(key string, value []byte) {
		info[key] = value
	})

	return http.StatusOK, info, nil
}

func (s *service) serverVersionHandler(ctx *requestContext) (int, interface{}, error) {
	if err := ctx.loadSession(); err != nil {
		return http.StatusForbidden, nil, err
	}

	info := &ServerVersion{
		Version:   params.Version,
		GitCommit: params.GitCommit,
		OSArch:    params.OSArch,
	}

	return http.StatusOK, info, nil
}

// sessionInitHandler initialize a session.
func (s *service) sessionInitHandler(ctx *requestContext) (int, interface{}, error) {
	var credentials CredentialsRequest
	if err := ctx.readJSON(&credentials); err != nil {
		return http.StatusBadRequest, nil, err
	}

	if err := validate.Struct(credentials); err != nil {
		return http.StatusBadRequest, nil, errors.Wrap(err, "invalid credentials")
	}

	info, ok := s.clients[credentials.PublicKey]
	if !ok {
		return http.StatusForbidden, nil, errors.New("invalid token")
	}

	// TODO: this check doesn't work if the client clock is off from the server's clock,
	//  but we need something to prevent reused credentials
	/*
		timeOffset := credentials.TimeMillis - time.Now().UnixNano()/int64(time.Millisecond)
		if timeOffset < 0 {
			timeOffset = -timeOffset
		}

		if timeOffset > MaxTimeOffsetInMs {
			return http.StatusForbidden, nil, errors.New("token expired")
		}
	*/

	rawSignature, err := hex.DecodeString(credentials.Sig)
	if err != nil {
		return http.StatusForbidden, nil, errors.New("invalid signature")
	}

	rawPublicKey, err := hex.DecodeString(credentials.PublicKey)
	if err != nil {
		return http.StatusForbidden, nil, errors.New("invalid public key")
	}

	expected := fmt.Sprintf("%s%d", SessionInitSigningPrefix, credentials.TimeMillis)
	if !security.Verify(rawPublicKey, []byte(expected), rawSignature) {
		return http.StatusForbidden, nil, errors.New("signature verification failed")
	}

	session, err := s.registry.newSession(info.Permissions)
	if err != nil {
		return http.StatusForbidden, nil, errors.New("sessions limited")
	}

	return http.StatusOK, SessionResponse{Token: session.ID}, nil
}<|MERGE_RESOLUTION|>--- conflicted
+++ resolved
@@ -134,11 +134,7 @@
 	}
 
 	var transactions []*database.Transaction
-<<<<<<< HEAD
-	var listParams ListTransactions
-=======
-	var paginate PaginateRequest
->>>>>>> d4566890
+	var listParams ListTransactionsRequest
 
 	if err := ctx.readJSON(&listParams); err != nil {
 		return http.StatusBadRequest, nil, err
