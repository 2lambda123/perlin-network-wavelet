--- conflicted
+++ resolved
@@ -11,19 +11,14 @@
 	Sig        string `json:"Sig"           validate:"required,min=120,max=135"`
 }
 
-<<<<<<< HEAD
-// ListTransactions retrieves paginated transactions based on a specified tag
-type ListTransactions struct {
+// ListTransactionsRequest retrieves paginated transactions based on a specified tag
+type ListTransactionsRequest struct {
 	Tag      *string   `json:"tag"      validate:"omitempty,max=30"`
 	Paginate *Paginate `json:"paginate" validate:"omitempty"`
 }
 
 // Paginate is the payload sent to get from a list call
 type Paginate struct {
-=======
-// PaginateRequest is the payload sent to get from a list call
-type PaginateRequest struct {
->>>>>>> d4566890
 	Offset *uint64 `json:"offset"`
 	Limit  *uint64 `json:"limit" validate:"omitempty,max=1024"`
 }
