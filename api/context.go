--- conflicted
+++ resolved
@@ -28,6 +28,8 @@
 	ErrMsgBodyNil = errors.New("message body is nil")
 	// ErrSessionNotFound occurs the session is missing
 	ErrSessionNotFound = errors.New("session not found")
+	// ErrTokenExpired occurs when the token provided has expired
+	ErrTokenExpired = errors.New("token expired")
 )
 
 // readJSON decodes a HTTP requests JSON body into a struct.
@@ -94,19 +96,14 @@
 	}
 
 	session, ok := c.service.registry.getSession(token)
-<<<<<<< HEAD
-	if !ok {
+	if !ok || session == nil {
 		return ErrSessionNotFound
-=======
-	if !ok || session == nil {
-		return errors.New("session not found")
->>>>>>> d4566890
 	}
 
 	sessionTime := session.loadRenewTime()
 	if sessionTime != nil {
 		if time.Now().Sub(*sessionTime) > MaxSessionTimeoutMinutes*time.Minute {
-			return errors.New("token expired")
+			return ErrTokenExpired
 		}
 	}
 
