package main

import (
	"errors"

	"github.com/perlin-network/wavelet/log"
	"github.com/perlin-network/wavelet/wctl"
)

// converts a normal (func to close, error) to only an error
func addToCloser(toClose *[]func()) func(f func(), err error) error {
	return func(f func(), err error) error {
		if f != nil {
			*toClose = append(*toClose, f)
		}
		return err
	}
}

func setEvents(c *wctl.Client) (func(), error) {
	var toClose []func()

	cleanup := func() {
		for _, f := range toClose {
			f()
		}
	}

	logger := log.Node()
	c.OnError = func(err error) {
		logger.Err(err).Msg("WS Error occurred.")
	}

	c.OnPeerJoin = onPeerJoin
	c.OnPeerLeave = onPeerLeave

	if err := addToCloser(&toClose)(c.PollNetwork()); err != nil {
		return cleanup, err
	}

	c.OnBalanceUpdated = onBalanceUpdate
	c.OnGasBalanceUpdated = onGasBalanceUpdated
	c.OnStakeUpdated = onStakeUpdated
	c.OnRewardUpdated = onRewardUpdate
<<<<<<< HEAD

=======
	c.OnNonceUpdated = onNonceUpdated
>>>>>>> 4833c4ee
	if err := addToCloser(&toClose)(c.PollAccounts()); err != nil {
		return cleanup, err
	}

	c.OnProposal = onProposal
	c.OnFinalized = onFinalized
	c.OnContractGas = onContractGas
	c.OnContractLog = onContractLog

	if err := addToCloser(&toClose)(c.PollContracts()); err != nil {
		return cleanup, err
	}

	c.OnTxApplied = onTxApplied
	c.OnTxGossipError = onTxGossipError
	c.OnTxFailed = onTxFailed

	if err := addToCloser(&toClose)(c.PollTransactions()); err != nil {
		return cleanup, err
	}

	c.OnStakeRewardValidator = onStakeRewardValidator
	if err := addToCloser(&toClose)(c.PollStake()); err != nil {
		return cleanup, err
	}

	return cleanup, nil
}

func onStakeRewardValidator(r wctl.StakeRewardValidator) {
	logger.Info().
		Hex("creator", r.Creator[:]).
		Hex("recipient", r.Recipient[:]).
		Hex("creator_tx_id", r.CreatorTxID[:]).
		Hex("rewardee_tx_id", r.RewardeeTxID[:]).
		Hex("entropy", r.Entropy[:]).
		Float64("accuracy", r.Accuracy).
		Float64("threshold", r.Threshold).
		Msg(r.Message)
}

func onTxApplied(u wctl.TxApplied) {
	/* Too verbose...
	logger.Info().
		Hex("tx_id", u.TxID[:]).
		Hex("sender_id", u.SenderID[:]).
		Uint8("tag", u.Tag).
		Msg("Transaction applied.")
	*/
}

func onTxGossipError(u wctl.TxGossipError) {
	logger.Err(errors.New(u.Error)).
		Msg(u.Message)
}

func onTxFailed(u wctl.TxFailed) {
	logger.Err(errors.New(u.Error)).
		Hex("tx_id", u.TxID[:]).
		Hex("sender_id", u.SenderID[:]).
		Uint8("tag", u.Tag).
		Msg("Transaction failed.")
}

func onContractGas(u wctl.ContractGas) {
	logger.Info().
		Hex("sender_id", u.SenderID[:]).
		Hex("contract_id", u.ContractID[:]).
		Uint64("gas", u.Gas).
		Uint64("gas_limit", u.GasLimit).
		Msg(u.Message)
}

func onContractLog(u wctl.ContractLog) {
	logger.Info().
		Hex("contract_id", u.ContractID[:]).
		Msg(u.Message)
}

func onProposal(u wctl.Proposal) {
	logger.Info().
		Hex("block_id", u.BlockID[:]).
		Uint64("block_index", u.BlockIndex).
		Uint64("num_transactions", u.NumTxs).
		Msg(u.Message)
}

func onFinalized(u wctl.Finalized) {
	logger.Info().
		Hex("block_id", u.BlockID[:]).
		Uint64("block_index", u.BlockHeight).
		Int("num_applied_tx", u.NumApplied).
		Int("num_rejected_tx", u.NumRejected).
		Int("num_pruned_tx", u.NumPruned).
		Msg(u.Message)
}

func onGasBalanceUpdated(u wctl.GasBalanceUpdate) {
	logger.Info().
		Hex("public_key", u.AccountID[:]).
		Uint64("gas_amount", u.GasBalance).
		Msg("Gas balance updated.")
}

func onBalanceUpdate(u wctl.BalanceUpdate) {
	logger.Info().
		Hex("public_key", u.AccountID[:]).
		Uint64("amount", u.Balance).
		Msg("Balance updated.")
}

func onStakeUpdated(u wctl.StakeUpdated) {
	logger.Info().
		Hex("public_key", u.AccountID[:]).
		Uint64("stake", u.Stake).
		Msg("Stake updated.")
}

func onRewardUpdate(u wctl.RewardUpdated) {
	logger.Info().
		Hex("public_key", u.AccountID[:]).
		Uint64("reward", u.Reward).
		Msg("Reward updated.")
}

func onNonceUpdated(u wctl.NonceUpdated) {
	logger.Info().
		Hex("public_key", u.AccountID[:]).
		Uint64("nonce", u.Nonce).
		Msg("Nonce updated.")
}

func onPeerJoin(u wctl.PeerJoin) {
	logger.Info().
		Hex("public_key", u.AccountID[:]).
		Str("address", u.Address).
		Msg("Peer has joined.")
}

func onPeerLeave(u wctl.PeerLeave) {
	logger.Info().
		Hex("public_key", u.AccountID[:]).
		Str("address", u.Address).
		Msg("Peer has left.")
}<|MERGE_RESOLUTION|>--- conflicted
+++ resolved
@@ -42,11 +42,8 @@
 	c.OnGasBalanceUpdated = onGasBalanceUpdated
 	c.OnStakeUpdated = onStakeUpdated
 	c.OnRewardUpdated = onRewardUpdate
-<<<<<<< HEAD
+	c.OnNonceUpdated = onNonceUpdated
 
-=======
-	c.OnNonceUpdated = onNonceUpdated
->>>>>>> 4833c4ee
 	if err := addToCloser(&toClose)(c.PollAccounts()); err != nil {
 		return cleanup, err
 	}
