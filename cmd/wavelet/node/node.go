package node

import (
	"encoding/hex"
	"errors"
	"fmt"
	"io/ioutil"
	"net"
	"net/http"
	"strconv"
	"time"

	"github.com/perlin-network/noise"
	"github.com/perlin-network/noise/cipher"
	"github.com/perlin-network/noise/edwards25519"
	"github.com/perlin-network/noise/handshake"
	"github.com/perlin-network/noise/nat"
	"github.com/perlin-network/noise/skademlia"
	"github.com/perlin-network/wavelet"
	"github.com/perlin-network/wavelet/api"
	"github.com/perlin-network/wavelet/internal/snappy"
	"github.com/perlin-network/wavelet/log"
	"github.com/perlin-network/wavelet/store"
	"github.com/perlin-network/wavelet/sys"
	"github.com/rs/zerolog"
	"google.golang.org/grpc"
)

type Config struct {
	NAT         bool
	Host        string
	Port        uint
	Wallet      string // hex encoded
	Genesis     *string
	APIPort     uint
	Peers       []string
	Database    string
	MaxMemoryMB uint64

	// HTTPS
	APIHost       string
	APICertsCache string

	// Only for testing
	NoGC bool
}

var DefaultConfig = Config{
	Host:     "127.0.0.1",
	Port:     3000,
	Wallet:   "87a6813c3b4cf534b6ae82db9b1409fa7dbd5c13dba5858970b56084c4a930eb400056ee68a7cc2695222df05ea76875bc27ec6e61e8e62317c336157019c405",
	Genesis:  nil,
	APIPort:  9000,
	Peers:    []string{},
	Database: "",
}

var (
	ErrHTTPSMissingCerts = errors.New("missing API certs in config.APICertsCache")
)

type Wavelet struct {
	Net     *skademlia.Client
	Keys    *skademlia.Keypair
	Ledger  *wavelet.Ledger
	Gateway *api.Gateway
	Server  *grpc.Server

	config   *Config
	db       store.KV
	logger   zerolog.Logger
	listener net.Listener
}

func New(cfg *Config) (*Wavelet, error) {
	if cfg == nil {
		cfg = &DefaultConfig
	}

	if cfg.APIHost != "" && cfg.APICertsCache == "" {
		return nil, ErrHTTPSMissingCerts
	}

	w := Wavelet{
		config:  cfg,
		Gateway: api.New(),
	}

	// Make a logger
	logger := log.Node()
	w.logger = logger

	// TODO(diamond): change all panics to useful logger.Fatals

	listener, err := net.Listen("tcp", fmt.Sprintf(":%d", cfg.Port))
	if err != nil {
		return nil, fmt.Errorf("failed to open port %d: %v", cfg.Port, err)
	}

	w.listener = listener

	addr := net.JoinHostPort(
		cfg.Host, strconv.Itoa(listener.Addr().(*net.TCPAddr).Port),
	)

	if cfg.NAT {
		if len(cfg.Peers) > 1 {
			resolver := nat.NewPMP()

			if err := resolver.AddMapping("tcp",
				uint16(listener.Addr().(*net.TCPAddr).Port),
				uint16(listener.Addr().(*net.TCPAddr).Port),
				30*time.Minute,
			); err != nil {
				return nil, fmt.Errorf("failed to initialize NAT: %v", err)
			}
		}

		resp, err := http.Get("http://myexternalip.com/raw")
		if err != nil {
			return nil, fmt.Errorf("failed to get external IP: %v", err)
		}

		defer func() {
			_ = resp.Body.Close()
		}()

		ip, err := ioutil.ReadAll(resp.Body)
		if err != nil {
			return nil, fmt.Errorf("failed to get external IP: %v", err)
		}

		addr = net.JoinHostPort(
			string(ip), strconv.Itoa(listener.Addr().(*net.TCPAddr).Port),
		)
	}

	logger.Info().Str("addr", addr).
		Msg("Listening for peers.")

	// Load keys
	var privateKey edwards25519.PrivateKey

	i, err := hex.Decode(privateKey[:], []byte(cfg.Wallet))
	if err != nil {
		return nil, fmt.Errorf("failed to decode hex wallet %s", cfg.Wallet)
	}

	if i != edwards25519.SizePrivateKey {
		return nil, fmt.Errorf("wallet is not of the right length (%d not %d)",
			i, edwards25519.SizePrivateKey)
	}

	keys, err := skademlia.LoadKeys(privateKey, sys.SKademliaC1, sys.SKademliaC2)
	if err != nil {
		return nil, fmt.Errorf("the wallet specified is invalid: %v", err)
	}

	w.Keys = keys

	client := skademlia.NewClient(
		addr, keys,
		skademlia.WithC1(sys.SKademliaC1),
		skademlia.WithC2(sys.SKademliaC2),
		skademlia.WithDialOptions(grpc.WithDefaultCallOptions(
			grpc.UseCompressor(snappy.Name),
			grpc.MaxCallRecvMsgSize(9*1024*1024),
			grpc.MaxCallSendMsgSize(3*1024*1024),
		)),
	)

	client.SetCredentials(noise.NewCredentials(
		addr, handshake.NewECDH(), cipher.NewAEAD(), client.Protocol(),
	))

	w.Net = client

<<<<<<< HEAD
	kv, err := store.NewLevelDB(cfg.Database)
	if err != nil {
		return nil, fmt.Errorf(
			"failed to create/open database located at %s", cfg.Database,
		)
=======
	var kv store.KV
	if len(cfg.Database) == 0 {
		kv = store.NewInmem()
	} else {
		if kv, err = store.NewLevelDB(cfg.Database); err != nil {
			return nil, fmt.Errorf(
				"Failed to create/open database located at %s", cfg.Database)
		}
>>>>>>> b1d9f112
	}

	w.db = kv

	opts := []wavelet.Option{
		wavelet.WithGenesis(cfg.Genesis),
	}

	if cfg.NoGC {
		opts = append(opts, wavelet.WithoutGC())
	}

	if cfg.MaxMemoryMB > 0 {
		opts = append(opts, wavelet.WithMaxMemoryMB(cfg.MaxMemoryMB))
	}

	ledger := wavelet.NewLedger(kv, client, opts...)
	w.Ledger = ledger

	return &w, nil
}

func (w *Wavelet) Start() {
	if w.config.APIPort == 0 {
		w.config.APIPort = 9000
	}

	if w.config.APIHost != "" {
		w.Gateway.StartHTTPS(
			int(w.config.APIPort),
			w.Net, w.Ledger, w.Keys, w.db,
			w.config.APIHost,
			w.config.APICertsCache, // guaranteed not empty in New
		)
	} else {
		w.Gateway.StartHTTP(
			int(w.config.APIPort),
			w.Net, w.Ledger, w.Keys, w.db,
		)
	}

	w.Server = w.Net.Listen()

	go func() {
		wavelet.RegisterWaveletServer(w.Server, w.Ledger.Protocol())
		if err := w.Server.Serve(w.listener); err != nil {
			w.logger.Fatal().Err(err).
				Msg("S/Kademlia failed to listen")
		}
	}()

	for _, addr := range w.config.Peers {
		if _, err := w.Net.Dial(addr,
			skademlia.WithTimeout(10*time.Second)); err != nil {

			w.logger.Warn().Err(err).
				Str("addr", addr).
				Msg("Error dialing")
		}
	}

	if peers := w.Net.Bootstrap(); len(peers) > 0 {
		var ids []string

		for _, id := range peers {
			ids = append(ids, id.String())
		}

		w.logger.Info().Msgf("Bootstrapped with peers: %+v", ids)
	}

}

func (w *Wavelet) Close() error {
	w.Gateway.Shutdown()
	w.Server.GracefulStop()
	w.Ledger.Close()
	return w.db.Close()
}<|MERGE_RESOLUTION|>--- conflicted
+++ resolved
@@ -175,13 +175,6 @@
 
 	w.Net = client
 
-<<<<<<< HEAD
-	kv, err := store.NewLevelDB(cfg.Database)
-	if err != nil {
-		return nil, fmt.Errorf(
-			"failed to create/open database located at %s", cfg.Database,
-		)
-=======
 	var kv store.KV
 	if len(cfg.Database) == 0 {
 		kv = store.NewInmem()
@@ -190,7 +183,6 @@
 			return nil, fmt.Errorf(
 				"Failed to create/open database located at %s", cfg.Database)
 		}
->>>>>>> b1d9f112
 	}
 
 	w.db = kv
