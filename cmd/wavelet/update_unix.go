--- conflicted
+++ resolved
@@ -7,11 +7,7 @@
 	"syscall"
 )
 
-<<<<<<< HEAD
 func switchToUpdatedBinary(newBinary string) error { // nolint:unused
-=======
-func switchToUpdatedBinary(newBinary string, atStartup bool) error {
->>>>>>> 411f82a9
 	origArg0 := os.Args[0]
 
 	os.Args[0] = newBinary
