--- conflicted
+++ resolved
@@ -22,11 +22,8 @@
 import (
 	"encoding/csv"
 	"fmt"
-<<<<<<< HEAD
 	"github.com/perlin-network/wavelet/store"
-=======
 	"github.com/perlin-network/wavelet/conf"
->>>>>>> 1d5e3272
 	"io"
 	"strings"
 	"text/tabwriter"
@@ -156,7 +153,6 @@
 			Action:  a(c.exit),
 		},
 		{
-<<<<<<< HEAD
 			Name:        "restart",
 			Aliases:     []string{"r"},
 			Action:      a(c.restart),
@@ -165,7 +161,9 @@
 				cli.BoolFlag{
 					Name:  "hard",
 					Usage: "database will be erased if provided",
-=======
+				},
+			},
+		},{
 			Name:      "update-params",
 			UsageText: "Updates parameters, if no value provided, default one will be used.",
 			Aliases:   []string{"up"},
@@ -220,7 +218,6 @@
 					Name:  "pruning.limit",
 					Value: uint64(conf.GetPruningLimit()),
 					Usage: "number of rounds after which pruning of transactions will happen",
->>>>>>> 1d5e3272
 				},
 			},
 		},
@@ -232,11 +229,7 @@
 	w := tabwriter.NewWriter(&s, 0, 0, 1, ' ', 0)
 
 	for _, c := range c.app.VisibleCommands() {
-<<<<<<< HEAD
-		_, _ = fmt.Fprintf(w,
-=======
 		_, err := fmt.Fprintf(w,
->>>>>>> 1d5e3272
 			"    %s (%s) %s\t%s\n",
 			c.Name, strings.Join(c.Aliases, ", "), c.Usage,
 			c.Description,
@@ -250,10 +243,7 @@
 		return nil, err
 	}
 
-<<<<<<< HEAD
 	_ = w.Flush()
-=======
->>>>>>> 1d5e3272
 	c.app.CustomAppHelpTemplate = s.String()
 
 	// Add in autocompletion
@@ -295,13 +285,16 @@
 
 	log.SetWriter(
 		log.LoggerWavelet,
-		log.NewConsoleWriter(rl.Stdout(), log.FilterFor(
-			log.ModuleNode,
-			log.ModuleNetwork,
-			log.ModuleSync,
-			log.ModuleConsensus,
-			log.ModuleContract,
-		)),
+		log.NewConsoleWriter(
+			rl.Stdout(),
+			log.FilterFor(
+				log.ModuleNode,
+				log.ModuleNetwork,
+				log.ModuleSync,
+				log.ModuleConsensus,
+				log.ModuleContract,
+			),
+		),
 	)
 
 	return c, nil
