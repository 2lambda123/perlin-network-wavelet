// Copyright (c) 2019 Perlin
//
// Permission is hereby granted, free of charge, to any person obtaining a copy of
// this software and associated documentation files (the "Software"), to deal in
// the Software without restriction, including without limitation the rights to
// use, copy, modify, merge, publish, distribute, sublicense, and/or sell copies of
// the Software, and to permit persons to whom the Software is furnished to do so,
// subject to the following conditions:
//
// The above copyright notice and this permission notice shall be included in all
// copies or substantial portions of the Software.
//
// THE SOFTWARE IS PROVIDED "AS IS", WITHOUT WARRANTY OF ANY KIND, EXPRESS OR
// IMPLIED, INCLUDING BUT NOT LIMITED TO THE WARRANTIES OF MERCHANTABILITY, FITNESS
// FOR A PARTICULAR PURPOSE AND NONINFRINGEMENT. IN NO EVENT SHALL THE AUTHORS OR
// COPYRIGHT HOLDERS BE LIABLE FOR ANY CLAIM, DAMAGES OR OTHER LIABILITY, WHETHER
// IN AN ACTION OF CONTRACT, TORT OR OTHERWISE, ARISING FROM, OUT OF OR IN
// CONNECTION WITH THE SOFTWARE OR THE USE OR OTHER DEALINGS IN THE SOFTWARE.

package main

import (
	"encoding/csv"
	"fmt"
	"github.com/perlin-network/wavelet/conf"
	"io"
	"strings"
	"text/tabwriter"

	"github.com/benpye/readline"
	"github.com/perlin-network/noise/skademlia"
	"github.com/perlin-network/wavelet"
	"github.com/perlin-network/wavelet/log"
	"github.com/rs/zerolog"
	"github.com/urfave/cli"
)

const (
	vtRed   = "\033[31m"
	vtReset = "\033[39m"
	prompt  = "»»»"
)

type CLI struct {
	app    *cli.App
	rl     *readline.Instance
	client *skademlia.Client
	ledger *wavelet.Ledger
	logger zerolog.Logger
	keys   *skademlia.Keypair

	completion []string
}

func NewCLI(client *skademlia.Client, ledger *wavelet.Ledger, keys *skademlia.Keypair, stdin io.ReadCloser, stdout io.Writer) (*CLI, error) {
	c := &CLI{
		client: client,
		ledger: ledger,
		logger: log.Node(),
		keys:   keys,
		app:    cli.NewApp(),
	}

	c.app.Name = "wavelet"
	c.app.HideVersion = true
	c.app.UsageText = "command [arguments...]"
	c.app.CommandNotFound = func(ctx *cli.Context, s string) {
		c.logger.Error().
			Msg("Unknown command: " + s)
	}

	// List of commands and their actions
	c.app.Commands = []cli.Command{
		{
			Name:        "status",
			Aliases:     []string{"l"},
			Action:      a(c.status),
			Description: "print out information about your node",
		},
		{
			Name:        "pay",
			Aliases:     []string{"p"},
			Action:      a(c.pay),
			Description: "pay the address an amount of PERLs",
		},
		{
			Name:        "call",
			Aliases:     []string{"c"},
			Action:      a(c.call),
			Description: "invoke a function on a smart contract",
		},
		{
			Name:        "find",
			Aliases:     []string{"f"},
			Action:      a(c.find),
			Description: "search for any wallet/smart contract/transaction",
		},
		{
			Name:        "spawn",
			Aliases:     []string{"s"},
			Action:      a(c.spawn),
			Description: "test deploy a smart contract",
		},
		{
			Name:        "deposit-gas",
			Aliases:     []string{"g"},
			Action:      a(c.depositGas),
			Description: "deposit gas to a smart contract",
		},
		{
			Name:        "place-stake",
			Aliases:     []string{"ps"},
			Action:      a(c.placeStake),
			Description: "deposit a stake of PERLs into the network",
		},
		{
			Name:        "withdraw-stake",
			Aliases:     []string{"ws"},
			Action:      a(c.withdrawStake),
			Description: "withdraw stake and diminish voting power",
		},
		{
			Name:        "withdraw-reward",
			Aliases:     []string{"wr"},
			Action:      a(c.withdrawReward),
			Description: "withdraw rewards into PERLs",
		},
		{
			Name:        "connect",
			Aliases:     []string{"cc"},
			Action:      a(c.connect),
			Description: "connect to a peer",
		},
		{
			Name:        "disconnect",
			Aliases:     []string{"dc"},
			Action:      a(c.disconnect),
			Description: "disconnect a peer",
		},
		{
			Name:    "exit",
			Aliases: []string{"quit", ":q"},
			Action:  a(c.exit),
		},
		{
<<<<<<< HEAD
			Name:        "dump",
			Action:      a(c.dump),
			Description: "dump wallet states, and you may use -c to dump contract code and pages",
			Flags: []cli.Flag{
				cli.BoolFlag{
					Name:  "c",
					Usage: "dump contract code and pages",
=======
			Name:      "update-params",
			UsageText: "Updates parameters, if no value provided, default one will be used.",
			Aliases:   []string{"up"},
			Action:    a(c.updateParameters),
			Flags: []cli.Flag{
				cli.IntFlag{
					Name:  "snowball.k",
					Value: conf.GetSnowballK(),
					Usage: "snowball K consensus parameter",
				},
				cli.Float64Flag{
					Name:  "snowball.alpha",
					Value: conf.GetSnowballAlpha(),
					Usage: "snowball Alpha consensus parameter",
				},
				cli.IntFlag{
					Name:  "snowball.beta",
					Value: conf.GetSnowballBeta(),
					Usage: "snowball Beta consensus parameter",
				},
				cli.DurationFlag{
					Name:  "query.timeout",
					Value: conf.GetQueryTimeout(),
					Usage: "timeout for query request",
				},
				cli.DurationFlag{
					Name:  "gossip.timeout",
					Value: conf.GetGossipTimeout(),
					Usage: "timeout for gossip request",
				},
				cli.IntFlag{
					Name:  "sync.chunk.size",
					Value: conf.GetSyncChunkSize(),
					Usage: "chunk size for state syncing",
				},
				cli.Uint64Flag{
					Name:  "sync.if.rounds.differ.by",
					Value: conf.GetSyncIfRoundsDifferBy(),
					Usage: "difference in rounds between nodes which initiates state syncing",
				},
				cli.Uint64Flag{
					Name:  "max.download.depth.diff",
					Value: conf.GetMaxDownloadDepthDiff(),
					Usage: "maximum depth for transactions which need to be downloaded",
				},
				cli.Uint64Flag{
					Name:  "max.depth.diff",
					Value: conf.GetMaxDepthDiff(),
					Usage: "maximum depth difference for transactions to be added to the graph",
				},
				cli.Uint64Flag{
					Name:  "pruning.limit",
					Value: uint64(conf.GetPruningLimit()),
					Usage: "number of rounds after which pruning of transactions will happen",
>>>>>>> 30a6802d
				},
			},
		},
	}

	// Generate the help message
	s := strings.Builder{}
	s.WriteString("Commands:\n")
	w := tabwriter.NewWriter(&s, 0, 0, 1, ' ', 0)

	for _, c := range c.app.VisibleCommands() {
		_, err := fmt.Fprintf(w,
			"    %s (%s) %s\t%s\n",
			c.Name, strings.Join(c.Aliases, ", "), c.Usage,
			c.Description,
		)
		if err != nil {
			return nil, err
		}
	}

	if err := w.Flush(); err != nil {
		return nil, err
	}

	c.app.CustomAppHelpTemplate = s.String()

	// Add in autocompletion
	var completers = make(
		[]readline.PrefixCompleterInterface,
		0, len(c.app.Commands)*2+1,
	)

	for _, cmd := range c.app.Commands {
		switch cmd.Name {
		case "spawn":
			commandAddCompleter(&completers, cmd,
				c.getPathCompleter())
		default:
			commandAddCompleter(&completers, cmd,
				c.getCompleter())
		}
	}

	var completer = readline.NewPrefixCompleter(completers...)

	// Make a new readline struct
	rl, err := readline.NewEx(&readline.Config{
		Prompt:            vtRed + prompt + vtReset + " ",
		AutoComplete:      completer,
		HistoryFile:       "/tmp/wavelet-history.tmp",
		InterruptPrompt:   "^C",
		EOFPrompt:         "exit",
		HistorySearchFold: true,
		Stdin:             stdin,
		Stdout:            stdout,
	})

	if err != nil {
		return nil, err
	}

	c.rl = rl

	log.SetWriter(
		log.LoggerWavelet,
		log.NewConsoleWriter(rl.Stdout(), log.FilterFor(
			log.ModuleNode,
			log.ModuleNetwork,
			log.ModuleSync,
			log.ModuleConsensus,
			log.ModuleContract,
		)),
	)

	return c, nil
}

func (cli *CLI) Start() {
ReadLoop:
	for {
		line, err := cli.rl.Readline()
		switch err {
		case readline.ErrInterrupt:
			if len(line) == 0 {
				break ReadLoop
			}

			continue ReadLoop

		case io.EOF:
			break ReadLoop
		}

		r := csv.NewReader(strings.NewReader(line))
		r.Comma = ' '

		s, err := r.Read()
		if err != nil {
			s = strings.Fields(line)
		}

		// Add an app name as $0
		s = append([]string{cli.app.Name}, s...)

		if err := cli.app.Run(s); err != nil {
			cli.logger.Error().Err(err).
				Msg("Failed to run command.")
		}
	}

	_ = cli.rl.Close()
}

func (cli *CLI) exit(ctx *cli.Context) {
	_ = cli.rl.Close()
}

func a(f func(*cli.Context)) func(*cli.Context) error {
	return func(ctx *cli.Context) error {
		f(ctx)
		return nil
	}
}<|MERGE_RESOLUTION|>--- conflicted
+++ resolved
@@ -143,15 +143,6 @@
 			Action:  a(c.exit),
 		},
 		{
-<<<<<<< HEAD
-			Name:        "dump",
-			Action:      a(c.dump),
-			Description: "dump wallet states, and you may use -c to dump contract code and pages",
-			Flags: []cli.Flag{
-				cli.BoolFlag{
-					Name:  "c",
-					Usage: "dump contract code and pages",
-=======
 			Name:      "update-params",
 			UsageText: "Updates parameters, if no value provided, default one will be used.",
 			Aliases:   []string{"up"},
@@ -206,7 +197,17 @@
 					Name:  "pruning.limit",
 					Value: uint64(conf.GetPruningLimit()),
 					Usage: "number of rounds after which pruning of transactions will happen",
->>>>>>> 30a6802d
+				},
+			},
+		},
+		{
+			Name:        "dump",
+			Action:      a(c.dump),
+			Description: "dump wallet states, and you may use -c to dump contract code and pages",
+			Flags: []cli.Flag{
+				cli.BoolFlag{
+					Name:  "c",
+					Usage: "dump contract code and pages",
 				},
 			},
 		},
