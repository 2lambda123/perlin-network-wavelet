--- conflicted
+++ resolved
@@ -50,11 +50,8 @@
 	APIPort            uint
 	APIPrivateKeysFile string
 	Daemon             bool
-<<<<<<< HEAD
+	LogLevel           string
 	UseNAT             bool
-=======
-	LogLevel           string
->>>>>>> af2956a2
 }
 
 func main() {
@@ -123,16 +120,14 @@
 			Name:  "daemon",
 			Usage: "Run node in daemon mode. Daemon mode means no standard input needed.",
 		}),
-<<<<<<< HEAD
 		altsrc.NewBoolFlag(cli.BoolFlag{
 			Name:  "nat",
 			Usage: "Use network address traversal (NAT).",
-=======
+		}),
 		altsrc.NewStringFlag(cli.StringFlag{
 			Name:  "log_level",
 			Value: "info",
 			Usage: "Minimum level at which logs will be printed to stdout. One of off|debug|info|warn|error|fatal `LOG_LEVEL`",
->>>>>>> af2956a2
 		}),
 		// config specifies the file that overrides altsrc
 		cli.StringFlag{
@@ -172,11 +167,8 @@
 			APIPort:            c.Uint("api.port"),
 			APIPrivateKeysFile: c.String("api.private_keys_file"),
 			Daemon:             c.Bool("daemon"),
-<<<<<<< HEAD
+			LogLevel:           c.String("log_level"),
 			UseNAT:             c.Bool("nat"),
-=======
-			LogLevel:           c.String("log_level"),
->>>>>>> af2956a2
 		}
 
 		// start the plugin
