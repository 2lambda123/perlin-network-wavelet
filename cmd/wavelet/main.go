package main

import (
	"bufio"
	"encoding/base64"
	"encoding/binary"
	"encoding/hex"
	"encoding/json"
	"fmt"
	"io/ioutil"
	"os"
	"os/signal"
	"sort"
	"strconv"
	"strings"
	"time"

	"github.com/perlin-network/wavelet"
	"github.com/perlin-network/wavelet/api"
	"github.com/perlin-network/wavelet/log"
	"github.com/perlin-network/wavelet/node"
	"github.com/perlin-network/wavelet/params"
	"github.com/perlin-network/wavelet/security"

	"github.com/perlin-network/graph/database"
	"github.com/perlin-network/graph/graph"

	"github.com/perlin-network/noise/crypto"
	"github.com/perlin-network/noise/crypto/ed25519"
	"github.com/perlin-network/noise/network"
	"github.com/perlin-network/noise/network/discovery"
	"github.com/perlin-network/noise/network/nat"

	"github.com/pkg/errors"
	"gopkg.in/urfave/cli.v1"
	"gopkg.in/urfave/cli.v1/altsrc"
)

type Config struct {
	PrivateKeyFile     string
	Host               string
	Port               uint
	DatabasePath       string
	ResetDatabase      bool
	ServicesPath       string
	GenesisPath        string
	Peers              []string
	APIHost            string
	APIPort            uint
	APIPrivateKeysFile string
	Daemon             bool
}

func main() {
	app := cli.NewApp()

	app.Name = "wavelet"
	app.Author = "Perlin Network"
	app.Email = "support@perlin.net"
	app.Version = params.Version
	app.Usage = "a bleeding fast ledger with a powerful compute layer"

	app.Flags = []cli.Flag{
		altsrc.NewStringFlag(cli.StringFlag{
			Name:  "host",
			Value: "localhost",
			Usage: "Listen for peers on host address `HOST`.",
		}),
		altsrc.NewIntFlag(cli.IntFlag{
			Name:  "port",
			Value: 3000,
			Usage: "Listen for peers on port `PORT`.",
		}),
		altsrc.NewStringFlag(cli.StringFlag{
			Name:  "api.host",
			Value: "localhost",
			Usage: "Host a local HTTP API at host `API_HOST`.",
		}),
		altsrc.NewIntFlag(cli.IntFlag{
			Name:  "api.port",
			Usage: "Host a local HTTP API at port `API_PORT`.",
		}),
		altsrc.NewStringFlag(cli.StringFlag{
			Name:  "api.private_keys_file",
			Value: "wallets.txt",
			Usage: "TXT file containing private keys that can make transactions through the API `API_PRIVATE_KEYS_FILE`",
		}),
		altsrc.NewStringFlag(cli.StringFlag{
			Name:  "db.path",
			Value: "testdb",
			Usage: "Load/initialize LevelDB store from `DB_PATH`.",
		}),
		altsrc.NewBoolFlag(cli.BoolFlag{
			Name:  "db.reset",
			Usage: "Clear out the existing data in the datastore before initializing the DB.",
		}),
		altsrc.NewStringFlag(cli.StringFlag{
			Name:  "services",
			Value: "services",
			Usage: "Load WebAssembly transaction processor services from `SERVICES_PATH`.",
		}),
		altsrc.NewStringFlag(cli.StringFlag{
			Name:  "genesis",
			Value: "genesis.json",
			Usage: "JSON file containing account data to initialize the ledger from `GENESIS_FILE`.",
		}),
		altsrc.NewStringFlag(cli.StringFlag{
			Name:  "private_key_file",
			Value: "wallet.txt",
			Usage: "TXT file that contain's the node's private key `PRIVATE_KEY_FILE`. Leave `PRIVATE_KEY_FILE` = 'random' if you want to randomly generate a wallet.",
		}),
		altsrc.NewStringSliceFlag(cli.StringSliceFlag{
			Name:  "peers",
			Usage: "Bootstrap to peers whose address are formatted as tcp://[host]:[port] from `PEERS`.",
		}),
		altsrc.NewBoolFlag(cli.BoolFlag{
			Name:  "daemon",
			Usage: "Run node in daemon mode. Daemon mode means no standard input needed.",
		}),
		altsrc.NewBoolFlag(cli.BoolFlag{
			Name:  "nat",
			Usage: "Use network address traversal (NAT).",
		}),
		// config specifies the file that overrides altsrc
		cli.StringFlag{
			Name:  "config",
			Usage: "Wavelet TOML configuration file. `CONFIG_FILE`",
		},
	}

	// apply the toml before processing the flags
	app.Before = altsrc.InitInputSourceWithContext(app.Flags, func(c *cli.Context) (altsrc.InputSourceContext, error) {
		filePath := c.String("config")
		if len(filePath) > 0 {
			return altsrc.NewTomlSourceFromFile(filePath)
		}
		return &altsrc.MapInputSource{}, nil
	})

	cli.VersionPrinter = func(c *cli.Context) {
		fmt.Printf("Version: %s\n", c.App.Version)
		fmt.Printf("Go Version: %s\n", params.GoVersion)
		fmt.Printf("Git Commit: %s\n", params.GitCommit)
		fmt.Printf("Built: %s\n", c.App.Compiled.Format(time.ANSIC))
	}

<<<<<<< HEAD
	app.Action = func(c *cli.Context) {
		privateKey := c.String("privkey")
		host := c.String("host")
		port := uint16(c.Uint("port"))
		databasePath := c.String("db.path")
		resetDatabase := c.Bool("db.reset")
		servicesPath := c.String("services")
		genesisPath := c.String("genesis")
		peers := c.StringSlice("peers")
		apiHost := c.String("api.host")
		apiPort := c.Uint("api.port")
		apiPublicKeys := c.StringSlice("api.clients.public_key")
		daemon := c.Bool("daemon")
		useNAT := c.Bool("nat")

		if privateKey == "random" {
			privateKey = ed25519.RandomKeyPair().PrivateKeyHex()
=======
	app.Action = func(c *cli.Context) error {
		config := &Config{
			PrivateKeyFile:     c.String("private_key_file"),
			Host:               c.String("host"),
			Port:               c.Uint("port"),
			DatabasePath:       c.String("db.path"),
			ResetDatabase:      c.Bool("db.reset"),
			ServicesPath:       c.String("services"),
			GenesisPath:        c.String("genesis"),
			Peers:              c.StringSlice("peers"),
			APIHost:            c.String("api.host"),
			APIPort:            c.Uint("api.port"),
			APIPrivateKeysFile: c.String("api.private_keys_file"),
			Daemon:             c.Bool("daemon"),
>>>>>>> f3858a42
		}

		// start the plugin
		w, err := runServer(config)
		if err != nil {
			return err
		}

		// run the shell version of the node
		runShell(w)

		return nil
	}

	sort.Sort(cli.FlagsByName(app.Flags))
	sort.Sort(cli.CommandsByName(app.Commands))

<<<<<<< HEAD
		builder.AddPlugin(new(discovery.Plugin))
		if useNAT {
			nat.RegisterPlugin(builder)
		}
		builder.AddPlugin(w)
=======
	err := app.Run(os.Args)
	if err != nil {
		log.Fatal().Err(err).Msg("Failed to parse configuration/command-line arugments.")
	}
}
>>>>>>> f3858a42

func runServer(c *Config) (*node.Wavelet, error) {
	var privateKeyHex string
	if len(c.PrivateKeyFile) > 0 && c.PrivateKeyFile != "random" {
		bytes, err := ioutil.ReadFile(c.PrivateKeyFile)
		if err != nil {
			return nil, errors.Wrapf(err, "Unable to open server private key file: %s", c.PrivateKeyFile)
		}
		privateKeyHex = strings.TrimSpace(string(bytes))
	} else {
		log.Info().Msg("Generating a random wallet")
		privateKeyHex = ed25519.RandomKeyPair().PrivateKeyHex()
	}

	keys, err := crypto.FromPrivateKey(security.SignaturePolicy, privateKeyHex)
	if err != nil {
		return nil, errors.Wrap(err, "Unable to decode server private key")
	}

	w := node.NewPlugin(node.Options{
		DatabasePath:  c.DatabasePath,
		ServicesPath:  c.ServicesPath,
		GenesisPath:   c.GenesisPath,
		ResetDatabase: c.ResetDatabase,
	})

	builder := network.NewBuilder()

	builder.SetKeys(keys)
	builder.SetAddress(network.FormatAddress("tcp", c.Host, uint16(c.Port)))

	builder.AddPlugin(new(discovery.Plugin))
	builder.AddPlugin(w)

	net, err := builder.Build()
	if err != nil {
		return nil, errors.Wrap(err, "Failed to initialize networking.")
	}

	go net.Listen()

	net.BlockUntilListening()

	if len(c.Peers) > 0 {
		net.Bootstrap(c.Peers...)
	}

	if c.APIPort > 0 {
		var clients []*api.ClientInfo

		if len(c.APIPrivateKeysFile) > 0 {
			bytes, err := ioutil.ReadFile(c.APIPrivateKeysFile)
			if err != nil {
				return nil, errors.Wrapf(err, "Unable to open api private keys file: %s", c.APIPrivateKeysFile)
			}
			privateKeysHex := strings.Split(string(bytes), "\n")
			for i, privateKeyHex := range privateKeysHex {
				trimmed := strings.TrimSpace(privateKeyHex)
				if len(trimmed) == 0 {
					continue
				}
				keys, err := crypto.FromPrivateKey(security.SignaturePolicy, trimmed)
				if err != nil {
					log.Info().Msgf("Unable to decode key %d from file %s", i, c.APIPrivateKeysFile)
					continue
				}
				clients = append(clients, &api.ClientInfo{
					PublicKey: keys.PublicKeyHex(),
					Permissions: api.ClientPermissions{
						CanSendTransaction: true,
						CanPollTransaction: true,
						CanControlStats:    true,
					},
				})
			}
		}
		go api.Run(net, api.Options{
			ListenAddr: fmt.Sprintf("%s:%d", c.APIHost, c.APIPort),
			Clients:    clients,
		})

		log.Info().
			Str("host", c.APIHost).
			Uint("port", c.APIPort).
			Msg("Local HTTP API is being served.")
	}

	exit := make(chan os.Signal, 1)
	signal.Notify(exit, os.Interrupt)

	if c.Daemon {
		<-exit

		net.Close()
		os.Exit(0)
	}

	go func() {
		<-exit

		net.Close()
		os.Exit(0)
	}()

	return w, nil
}

func runShell(w *node.Wavelet) error {
	reader := bufio.NewReader(os.Stdout)

	for {
		fmt.Print("Enter a message: ")

		bytes, _, err := reader.ReadLine()
		if err != nil {
			log.Fatal().Err(err).Msg("Failed to read line from stdin.")
		}

		cmd := strings.Split(string(bytes), " ")

		switch cmd[0] {
		case "w":
			if len(cmd) < 2 {
				w.Ledger.Do(func(l *wavelet.Ledger) {
					log.Info().
						Str("id", hex.EncodeToString(w.Wallet.PublicKey)).
						Uint64("nonce", w.Wallet.CurrentNonce(l)).
						Uint64("balance", w.Wallet.GetBalance(l)).
						Msg("Here is your wallet information.")
				})

				continue
			}

			accountID, err := hex.DecodeString(cmd[1])

			if err != nil {
				log.Error().Msg("The account ID you specified is invalid.")
				continue
			}

			var account *wavelet.Account

			w.Ledger.Do(func(l *wavelet.Ledger) {
				account, err = l.LoadAccount(accountID)
			})

			if err != nil {
				log.Error().Msg("There is no account with that ID in the database.")
				continue
			}

			balance, exists := account.Load("balance")
			if !exists {
				log.Error().Msg("The account has no balance associated to it.")
				continue
			}

			log.Info().
				Uint64("nonce", account.Nonce).
				Uint64("balance", binary.LittleEndian.Uint64(balance)).
				Msgf("Account Info: %s", cmd[1])
		case "p":
			recipient := "71e6c9b83a7ef02bae6764991eefe53360a0a09be53887b2d3900d02c00a3858"
			amount := 1

			if len(cmd) >= 2 {
				recipient = cmd[1]
			}

			if len(cmd) >= 3 {
				amount, err = strconv.Atoi(cmd[2])
				if err != nil {
					log.Fatal().Err(err).Msg("Failed to convert payment amount to an uint64.")
				}
			}

			transfer := struct {
				Recipient string `json:"recipient"`
				Amount    uint64 `json:"amount"`
			}{
				Recipient: recipient,
				Amount:    uint64(amount),
			}

			payload, err := json.Marshal(transfer)
			if err != nil {
				log.Fatal().Err(err).Msg("Failed to marshal transfer payload.")
			}

			wired := w.MakeTransaction("transfer", payload)
			go w.BroadcastTransaction(wired)
		case "c":
			if len(cmd) < 2 {
				continue
			}

			bytes, err := ioutil.ReadFile(cmd[1])
			if err != nil {
				log.Error().
					Err(err).
					Str("path", cmd[1]).
					Msg("Failed to find/load the smart contract code from the given path.")
				continue
			}

			contract := struct {
				Code string `json:"code"`
			}{Code: base64.StdEncoding.EncodeToString(bytes)}

			payload, err := json.Marshal(contract)
			if err != nil {
				log.Warn().Err(err).Msg("Failed to marshal smart contract deployment payload.")
				continue
			}

			wired := w.MakeTransaction("create_contract", payload)
			go w.BroadcastTransaction(wired)

			contractID := hex.EncodeToString(wavelet.ContractID(graph.Symbol(wired)))

			log.Info().Msgf("Success! Your smart contract ID is: %s", contractID)
		case "tx":
			if len(cmd) < 2 {
				continue
			}

			var tx *database.Transaction

			w.Ledger.Do(func(l *wavelet.Ledger) {
				tx, err = l.GetBySymbol(cmd[1])
			})

			if err != nil {
				log.Error().Err(err).Msg("Unable to find transaction.")
				continue
			}

			view := struct {
				Sender    string                 `json:"sender"`
				Nonce     uint64                 `json:"nonce"`
				Tag       string                 `json:"tag"`
				Payload   map[string]interface{} `json:"payload"`
				Signature string                 `json:"signature"`
				Parents   []string               `json:"parents"`
			}{
				Sender:    tx.Sender,
				Nonce:     tx.Nonce,
				Tag:       tx.Tag,
				Payload:   make(map[string]interface{}),
				Signature: hex.EncodeToString(tx.Signature),
				Parents:   tx.Parents,
			}

			err := json.Unmarshal(tx.Payload, &view.Payload)

			if err != nil {
				log.Error().Err(err).Msg("Failed to unmarshal transactions payload.")
				continue
			}

			log.Info().Interface("tx", view).Msg("Here is the transaction you requested.")
		default:
			wired := w.MakeTransaction("nop", nil)
			go w.BroadcastTransaction(wired)
		}
	}

	return nil
}<|MERGE_RESOLUTION|>--- conflicted
+++ resolved
@@ -49,6 +49,7 @@
 	APIPort            uint
 	APIPrivateKeysFile string
 	Daemon             bool
+	UseNAT             bool
 }
 
 func main() {
@@ -144,25 +145,6 @@
 		fmt.Printf("Built: %s\n", c.App.Compiled.Format(time.ANSIC))
 	}
 
-<<<<<<< HEAD
-	app.Action = func(c *cli.Context) {
-		privateKey := c.String("privkey")
-		host := c.String("host")
-		port := uint16(c.Uint("port"))
-		databasePath := c.String("db.path")
-		resetDatabase := c.Bool("db.reset")
-		servicesPath := c.String("services")
-		genesisPath := c.String("genesis")
-		peers := c.StringSlice("peers")
-		apiHost := c.String("api.host")
-		apiPort := c.Uint("api.port")
-		apiPublicKeys := c.StringSlice("api.clients.public_key")
-		daemon := c.Bool("daemon")
-		useNAT := c.Bool("nat")
-
-		if privateKey == "random" {
-			privateKey = ed25519.RandomKeyPair().PrivateKeyHex()
-=======
 	app.Action = func(c *cli.Context) error {
 		config := &Config{
 			PrivateKeyFile:     c.String("private_key_file"),
@@ -177,7 +159,7 @@
 			APIPort:            c.Uint("api.port"),
 			APIPrivateKeysFile: c.String("api.private_keys_file"),
 			Daemon:             c.Bool("daemon"),
->>>>>>> f3858a42
+			UseNAT:             c.Bool("nat"),
 		}
 
 		// start the plugin
@@ -195,19 +177,11 @@
 	sort.Sort(cli.FlagsByName(app.Flags))
 	sort.Sort(cli.CommandsByName(app.Commands))
 
-<<<<<<< HEAD
-		builder.AddPlugin(new(discovery.Plugin))
-		if useNAT {
-			nat.RegisterPlugin(builder)
-		}
-		builder.AddPlugin(w)
-=======
 	err := app.Run(os.Args)
 	if err != nil {
 		log.Fatal().Err(err).Msg("Failed to parse configuration/command-line arugments.")
 	}
 }
->>>>>>> f3858a42
 
 func runServer(c *Config) (*node.Wavelet, error) {
 	var privateKeyHex string
@@ -240,6 +214,9 @@
 	builder.SetAddress(network.FormatAddress("tcp", c.Host, uint16(c.Port)))
 
 	builder.AddPlugin(new(discovery.Plugin))
+	if c.UseNAT {
+		nat.RegisterPlugin(builder)
+	}
 	builder.AddPlugin(w)
 
 	net, err := builder.Build()
