--- conflicted
+++ resolved
@@ -605,13 +605,13 @@
 
 			var tx *database.Transaction
 
-<<<<<<< HEAD
+			txID, err := hex.DecodeString(cmd[1])
+			if err != nil {
+				log.Fatal().Err(err).Msg("Failed to decode transaction ID.")
+			}
+
 			w.LedgerDo(func(l wavelet.LedgerInterface) {
-				tx, err = l.GetBySymbol(cmd[1])
-=======
-			w.Ledger.Do(func(l *wavelet.Ledger) {
-				tx, err = l.GetBySymbol([]byte(cmd[1]))
->>>>>>> e4a549d7
+				tx, err = l.GetBySymbol(txID)
 			})
 
 			if err != nil {
