package main

import (
	"bufio"
	"encoding/base64"
	"encoding/binary"
	"encoding/hex"
	"encoding/json"
	"fmt"
	"io/ioutil"
	"os"
	"os/signal"
	"strconv"
	"strings"
	"time"

	"github.com/perlin-network/wavelet"
	"github.com/perlin-network/wavelet/api"
	"github.com/perlin-network/wavelet/cmd/utils"
	"github.com/perlin-network/wavelet/log"
	"github.com/perlin-network/wavelet/node"
	"github.com/perlin-network/wavelet/security"

	"github.com/perlin-network/graph/graph"
	"github.com/perlin-network/noise/crypto"
	"github.com/perlin-network/noise/crypto/ed25519"
	"github.com/perlin-network/noise/network"
	"github.com/perlin-network/noise/network/discovery"

	"gopkg.in/urfave/cli.v1"
	"gopkg.in/urfave/cli.v1/altsrc"
)

type ClientConfig struct {
	Database   string   `toml:"database"`
	Peers      []string `toml:"peers"`
	Port       uint16   `toml:"port"`
	PrivateKey string   `toml:"private_key"`
}

type Config struct {
	API    *api.Options  `toml:"api"`
	Client *ClientConfig `toml:"client"`
}

func main() {
	app := cli.NewApp()

	app.Name = "wavelet"
	app.Author = "Perlin Network"
	app.Email = "support@perlin.net"
	app.Version = utils.Version
	app.Usage = "a bleeding fast ledger with a powerful compute layer"

	// alternate names breaks loading from a config
	app.Flags = []cli.Flag{
		altsrc.NewStringFlag(cli.StringFlag{
			Name:  "host",
			Value: "localhost",
			Usage: "Listen for peers on host address `HOST`.",
		}),
		altsrc.NewIntFlag(cli.IntFlag{
			Name:  "port",
			Value: 3000,
			Usage: "Listen for peers on port `PORT`.",
		}),
		altsrc.NewStringFlag(cli.StringFlag{
			Name:  "api.host",
			Value: "localhost",
			Usage: "Host a local HTTP API at host `API_HOST`.",
		}),
		altsrc.NewIntFlag(cli.IntFlag{
			Name:  "api.port",
			Usage: "Host a local HTTP API at port `API_PORT`.",
		}),
		altsrc.NewStringSliceFlag(cli.StringSliceFlag{
			Name:  "api.clients.public_key",
			Usage: "The public keys with access to your wavelet client's API.",
		}),
		altsrc.NewStringFlag(cli.StringFlag{
			Name:  "db",
			Value: "testdb",
			Usage: "Load/initialize LevelDB store from `DB_PATH`.",
		}),
		altsrc.NewStringFlag(cli.StringFlag{
			Name:  "services",
			Value: "services",
			Usage: "Load WebAssembly transaction processor services from `SERVICES_PATH`.",
<<<<<<< HEAD
		}),
		altsrc.NewStringFlag(cli.StringFlag{
			Name:  "privkey",
			Value: "random",
=======
		},
		cli.StringFlag{
			Name:  "genesis, g",
			Value: "",
			Usage: "JSON file containing account data to initialize the ledger from `GENESIS_JSON`.",
		},
		cli.StringFlag{
			Name:  "privkey, sk",
			Value: "6d6fe0c2bc913c0e3e497a0328841cf4979f932e01d2030ad21e649fca8d47fe71e6c9b83a7ef02bae6764991eefe53360a0a09be53887b2d3900d02c00a3858",
>>>>>>> be310d70
			Usage: "Set the node's private key to be `PRIVATE_KEY`. Leave `PRIVATE_KEY` = 'random' if you want to randomly generate one.",
		}),
		altsrc.NewStringFlag(cli.StringFlag{
			Name:  "genesis",
			Value: "genesis.csv",
			Usage: "CSV file containing account data to initialize the ledger from `GENESIS_CSV`.",
		}),
		altsrc.NewStringSliceFlag(cli.StringSliceFlag{
			Name:  "peers",
			Usage: "Bootstrap to peers whose address are formatted as tcp://[host]:[port] from `PEER_NODES`.",
		}),
		altsrc.NewBoolFlag(cli.BoolFlag{
			Name:  "daemon",
			Usage: "Run client in daemon mode.",
		}),
		cli.StringFlag{
			Name:  "config, c",
			Usage: "Wavelet configuration file.",
		},
	}

	cli.VersionPrinter = func(c *cli.Context) {
		fmt.Printf("Version: %s\n", c.App.Version)
		fmt.Printf("Go Version: %s\n", utils.GoVersion)
		fmt.Printf("Git Commit: %s\n", utils.GitCommit)
		fmt.Printf("Built: %s\n", c.App.Compiled.Format(time.ANSIC))
	}

	app.Action = func(c *cli.Context) {
		privateKey := c.String("privkey")
		host := c.String("host")
		port := uint16(c.Uint("port"))
		databasePath := c.String("db")
		servicesPath := c.String("services")
		genesisPath := c.String("genesis")
		peers := c.StringSlice("peers")
		apiHost := c.String("api.host")
		apiPort := c.Uint("api.port")
		apiPublicKeys := c.StringSlice("api.clients.public_key")
		daemon := c.Bool("daemon")

		log.Info().Interface("pub_keys:", apiPublicKeys).Msg("")

		if privateKey == "random" {
			privateKey = ed25519.RandomKeyPair().PrivateKeyHex()
		}

		keys, err := crypto.FromPrivateKey(security.SignaturePolicy, privateKey)
		if err != nil {
			log.Fatal().Err(err).Msg("Failed to decode private key.")
		}

		w := node.NewPlugin(node.Options{
<<<<<<< HEAD
			DatabasePath: databasePath,
			ServicesPath: servicesPath,
			GenesisCSV:   genesisPath,
=======
			DatabasePath: c.String("db"),
			ServicesPath: c.String("services"),
			GenesisFile: c.String("genesis"),
>>>>>>> be310d70
		})

		builder := network.NewBuilder()

		builder.SetKeys(keys)
		builder.SetAddress(network.FormatAddress("tcp", host, port))

		builder.AddPlugin(new(discovery.Plugin))
		builder.AddPlugin(w)

		net, err := builder.Build()
		if err != nil {
			log.Fatal().Err(err).Msg("Failed to initialize networking.")
		}

		go net.Listen()

		net.BlockUntilListening()

		if len(peers) > 0 {
			net.Bootstrap(peers...)
		}

		if apiPort > 0 {
			clients := []*api.ClientInfo{}
			for _, key := range apiPublicKeys {
				client := &api.ClientInfo{
					PublicKey: key,
					Permissions: api.ClientPermissions{
						CanSendTransaction: true,
						CanPollTransaction: true,
						CanControlStats:    true,
					},
				}
				clients = append(clients, client)
			}
			go api.Run(net, api.Options{
				ListenAddr: fmt.Sprintf("%s:%d", apiHost, apiPort),
				Clients:    clients,
			})

			log.Info().
				Str("host", apiHost).
				Uint("port", apiPort).
				Msg("Local HTTP API is being served.")
		}

		exit := make(chan os.Signal, 1)
		signal.Notify(exit, os.Interrupt)

		if daemon {
			<-exit

			net.Close()
			os.Exit(0)
		}

		go func() {
			<-exit

			net.Close()
			os.Exit(0)
		}()

		reader := bufio.NewReader(os.Stdout)

		for {
			fmt.Print("Enter a message: ")

			bytes, _, err := reader.ReadLine()
			if err != nil {
				log.Fatal().Err(err).Msg("Failed to read line from stdin.")
			}

			cmd := strings.Split(string(bytes), " ")

			switch cmd[0] {
			case "w":
				w.Ledger.Do(func(l *wavelet.Ledger) {
					log.Info().
						Str("id", hex.EncodeToString(w.Wallet.PublicKey)).
						Uint64("nonce", w.Wallet.CurrentNonce(l)).
						Uint64("balance", w.Wallet.GetBalance(l)).
						Msg("Here is your wallet information.")
				})
			case "a":
				if len(cmd) < 2 {
					continue
				}

				accountID, err := hex.DecodeString(cmd[1])

				if err != nil {
					log.Error().Msg("The account ID you specified is invalid.")
					continue
				}

				w.Ledger.Do(func(l *wavelet.Ledger) {
					account, err := l.LoadAccount(accountID)

					if err != nil {
						log.Error().Msg("There is no account with that ID in the database.")
						return
					}

					balance, exists := account.Load("balance")
					if !exists {
						log.Error().Msg("The account has no balance associated to it.")
						return
					}

					log.Info().
						Uint64("nonce", account.Nonce).
						Uint64("balance", binary.LittleEndian.Uint64(balance)).
						Msgf("Account Info: %s", cmd[1])
				})
			case "p":
				recipient := "71e6c9b83a7ef02bae6764991eefe53360a0a09be53887b2d3900d02c00a3858"
				amount := 1

				if len(cmd) >= 2 {
					recipient = cmd[1]
				}

				if len(cmd) >= 3 {
					amount, err = strconv.Atoi(cmd[2])
					if err != nil {
						log.Fatal().Err(err).Msg("Failed to convert payment amount to an uint64.")
					}
				}

				transfer := struct {
					Recipient string `json:"recipient"`
					Amount    uint64 `json:"amount"`
				}{
					Recipient: recipient,
					Amount:    uint64(amount),
				}

				payload, err := json.Marshal(transfer)
				if err != nil {
					log.Fatal().Err(err).Msg("Failed to marshal transfer payload.")
				}

				wired := w.MakeTransaction("transfer", payload)
				w.BroadcastTransaction(wired)
			case "c":
				if len(cmd) < 2 {
					continue
				}

				bytes, err := ioutil.ReadFile(cmd[1])
				if err != nil {
					log.Error().
						Err(err).
						Str("path", cmd[1]).
						Msg("Failed to find/load the smart contract code from the given path.")
					continue
				}

				contract := struct {
					Code string `json:"code"`
				}{Code: base64.StdEncoding.EncodeToString(bytes)}

				payload, err := json.Marshal(contract)
				if err != nil {
					log.Fatal().Err(err).Msg("Failed to marshal smart contract deployment payload.")
				}

				wired := w.MakeTransaction("create_contract", payload)
				w.BroadcastTransaction(wired)

				contractID := hex.EncodeToString(wavelet.ContractID(graph.Symbol(wired)))

				log.Info().Msgf("Success! Your smart contract ID is: %s", contractID)
			default:
				wired := w.MakeTransaction("nop", nil)
				w.BroadcastTransaction(wired)
			}
		}
	}

	app.Before = altsrc.InitInputSourceWithContext(app.Flags, func(c *cli.Context) (altsrc.InputSourceContext, error) {
		filePath := c.String("config")
		if filePath != "" {
			return altsrc.NewTomlSourceFromFile(filePath)
		}
		return &altsrc.MapInputSource{}, nil
	})

	err := app.Run(os.Args)
	if err != nil {
		log.Fatal().Err(err).Msg("Failed to parse configuration/command-line arugments.")
	}
}<|MERGE_RESOLUTION|>--- conflicted
+++ resolved
@@ -86,28 +86,16 @@
 			Name:  "services",
 			Value: "services",
 			Usage: "Load WebAssembly transaction processor services from `SERVICES_PATH`.",
-<<<<<<< HEAD
 		}),
 		altsrc.NewStringFlag(cli.StringFlag{
 			Name:  "privkey",
 			Value: "random",
-=======
-		},
-		cli.StringFlag{
-			Name:  "genesis, g",
+			Usage: "Set the node's private key to be `PRIVATE_KEY`. Leave `PRIVATE_KEY` = 'random' if you want to randomly generate one.",
+		}),
+		altsrc.NewStringFlag(cli.StringFlag{
+			Name:  "genesis",
 			Value: "",
 			Usage: "JSON file containing account data to initialize the ledger from `GENESIS_JSON`.",
-		},
-		cli.StringFlag{
-			Name:  "privkey, sk",
-			Value: "6d6fe0c2bc913c0e3e497a0328841cf4979f932e01d2030ad21e649fca8d47fe71e6c9b83a7ef02bae6764991eefe53360a0a09be53887b2d3900d02c00a3858",
->>>>>>> be310d70
-			Usage: "Set the node's private key to be `PRIVATE_KEY`. Leave `PRIVATE_KEY` = 'random' if you want to randomly generate one.",
-		}),
-		altsrc.NewStringFlag(cli.StringFlag{
-			Name:  "genesis",
-			Value: "genesis.csv",
-			Usage: "CSV file containing account data to initialize the ledger from `GENESIS_CSV`.",
 		}),
 		altsrc.NewStringSliceFlag(cli.StringSliceFlag{
 			Name:  "peers",
@@ -155,15 +143,9 @@
 		}
 
 		w := node.NewPlugin(node.Options{
-<<<<<<< HEAD
 			DatabasePath: databasePath,
 			ServicesPath: servicesPath,
-			GenesisCSV:   genesisPath,
-=======
-			DatabasePath: c.String("db"),
-			ServicesPath: c.String("services"),
-			GenesisFile: c.String("genesis"),
->>>>>>> be310d70
+			GenesisFile:   genesisPath,
 		})
 
 		builder := network.NewBuilder()
