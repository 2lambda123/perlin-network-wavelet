--- conflicted
+++ resolved
@@ -24,13 +24,6 @@
 	"encoding/binary"
 	"encoding/hex"
 	"fmt"
-<<<<<<< HEAD
-	"io/ioutil"
-	"os"
-	"strconv"
-
-=======
->>>>>>> 30a6802d
 	wasm "github.com/perlin-network/life/wasm-validation"
 	"github.com/perlin-network/wavelet"
 	"github.com/perlin-network/wavelet/conf"
@@ -38,6 +31,7 @@
 	"github.com/pkg/errors"
 	"github.com/urfave/cli"
 	"io/ioutil"
+	"os"
 	"strconv"
 )
 
@@ -616,30 +610,6 @@
 	cli.logger.Info().Str("address", cmd[0]).Msg("Successfully disconnected peer.")
 }
 
-<<<<<<< HEAD
-func (cli *CLI) dump(ctx *cli.Context) {
-	var cmd = ctx.Args()
-
-	if len(cmd) < 1 {
-		cli.logger.Error().
-			Msg("Invalid usage: dump <path-to-directory>")
-		return
-	}
-
-	dir := cmd[0]
-
-	dumpContract := ctx.Bool("c")
-
-	if _, err := os.Stat(dir); !os.IsNotExist(err) {
-		cli.logger.Info().Msg("Writing into existing directory.")
-	}
-
-	err := wavelet.Dump(cli.ledger.Snapshot(), dir, dumpContract, false)
-	if err != nil {
-		cli.logger.Error().Err(err).Msg("Failed to dump states.")
-		return
-	}
-=======
 func (cli *CLI) updateParameters(ctx *cli.Context) {
 	conf.Update(
 		conf.WithSnowballK(ctx.Int("snowball.k")),
@@ -655,7 +625,30 @@
 	)
 
 	cli.logger.Info().Str("conf", conf.Stringify()).Msg("Current configuration values")
->>>>>>> 30a6802d
+}
+
+func (cli *CLI) dump(ctx *cli.Context) {
+	var cmd = ctx.Args()
+
+	if len(cmd) < 1 {
+		cli.logger.Error().
+			Msg("Invalid usage: dump <path-to-directory>")
+		return
+	}
+
+	dir := cmd[0]
+
+	dumpContract := ctx.Bool("c")
+
+	if _, err := os.Stat(dir); !os.IsNotExist(err) {
+		cli.logger.Info().Msg("Writing into existing directory.")
+	}
+
+	err := wavelet.Dump(cli.ledger.Snapshot(), dir, dumpContract, false)
+	if err != nil {
+		cli.logger.Error().Err(err).Msg("Failed to dump states.")
+		return
+	}
 }
 
 func (cli *CLI) sendTransaction(tx wavelet.Transaction) (wavelet.Transaction, error) {
