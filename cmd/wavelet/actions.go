// Copyright (c) 2019 Perlin
//
// Permission is hereby granted, free of charge, to any person obtaining a copy of
// this software and associated documentation files (the "Software"), to deal in
// the Software without restriction, including without limitation the rights to
// use, copy, modify, merge, publish, distribute, sublicense, and/or sell copies of
// the Software, and to permit persons to whom the Software is furnished to do so,
// subject to the following conditions:
//
// The above copyright notice and this permission notice shall be included in all
// copies or substantial portions of the Software.
//
// THE SOFTWARE IS PROVIDED "AS IS", WITHOUT WARRANTY OF ANY KIND, EXPRESS OR
// IMPLIED, INCLUDING BUT NOT LIMITED TO THE WARRANTIES OF MERCHANTABILITY, FITNESS
// FOR A PARTICULAR PURPOSE AND NONINFRINGEMENT. IN NO EVENT SHALL THE AUTHORS OR
// COPYRIGHT HOLDERS BE LIABLE FOR ANY CLAIM, DAMAGES OR OTHER LIABILITY, WHETHER
// IN AN ACTION OF CONTRACT, TORT OR OTHERWISE, ARISING FROM, OUT OF OR IN
// CONNECTION WITH THE SOFTWARE OR THE USE OR OTHER DEALINGS IN THE SOFTWARE.

package main

import (
	"fmt"
	"io/ioutil"

	"github.com/perlin-network/wavelet/conf"
	"github.com/perlin-network/wavelet/wctl"
	"github.com/urfave/cli"
)

func (cli *CLI) status(ctx *cli.Context) {
	l, err := cli.LedgerStatus("", "", 0, 0)
	if err != nil {
		cli.logger.Error().Err(err).
			Msg("Failed to get the ledger status")
		return
	}

	a, _ := cli.GetAccount(l.PublicKey)
	if a == nil {
		a = &wctl.Account{}
	}

	var peers = make([]string, 0, len(l.Peers))
	for _, p := range l.Peers {
		peers = append(peers, fmt.Sprintf("%s[%x]", p.Address, p.PublicKey))
	}

	cli.logger.Info().
		Uint64("difficulty", l.Round.Difficulty).
		Uint64("round", l.Round.Index).
		Hex("root_id", l.Round.EndID[:]).
		Uint64("height", l.Graph.Height).
		Hex("id", l.PublicKey[:]).
		Uint64("balance", a.Balance).
		Uint64("stake", a.Stake).
		Uint64("reward", a.Reward).
		Uint64("nonce", a.Nonce).
		Strs("peers", peers).
		Uint64("num_tx", l.Graph.Tx).
		Uint64("num_missing_tx", l.Graph.MissingTx).
		Uint64("num_tx_in_store", l.Graph.TxInStore).
		Uint64("num_incomplete_tx", l.Graph.IncompleteTx).
		Int("num_accounts_in_store", l.NumAccounts).
		Str("preferred_id", l.PreferredID).
		Str("sync_status", l.SyncStatus).
		Int("preferred_votes", l.PreferredVotes).
		Msg("Here is the current status of your node.")
}

func (cli *CLI) pay(ctx *cli.Context) {
	cmd := ctx.Args()

	if len(cmd) < 2 {
		cli.logger.Error().
			Msg("Invalid usage: pay <recipient> <amount>")
		return
	}

	recipient, ok := cli.parseRecipient(cmd[0])
	if !ok {
		return
	}

<<<<<<< HEAD
	amount, ok := cli.parseAmount(cmd[1])
	if !ok {
		return
	}

	tx, err := cli.Pay(recipient, amount)
=======
	var payload wavelet.Transfer
	copy(payload.Recipient[:], recipient)

	payload.Amount = amount

	snapshot := cli.ledger.Snapshot()
	balance, _ := wavelet.ReadAccountBalance(snapshot, cli.keys.PublicKey())

	if balance < amount+4*1024*1024 {
		cli.logger.Error().
			Uint64("your_balance", balance).
			Uint64("amount_to_send", amount).
			Msg("You do not have enough PERLs to send.")
		return
	}

	_, codeAvailable := wavelet.ReadAccountContractCode(
		snapshot, payload.Recipient,
	)
	if codeAvailable {
		// Set gas limit by default to the balance the user has.
		payload.GasLimit = balance - amount - 4*1024*1024
		payload.FuncName = []byte("on_money_received")
	}

	tx, err := cli.sendTransaction(wavelet.NewTransaction(
		cli.keys, sys.TagTransfer, payload.Marshal(),
	))

>>>>>>> be15be9a
	if err != nil {
		cli.logger.Err(err).
			Msg("Failed to pay to recipient.")
		return
	}

	cli.logger.Info().
		Hex("tx_id", tx.ID[:]).
		Msgf("Paid to recipient.")
}

func (cli *CLI) call(ctx *cli.Context) {
	cmd := ctx.Args()

	if len(cmd) < 4 {
		cli.logger.Error().
			Msg("Invalid usage: call <smart-contract-address> <amount> <gas-limit> <function> [function parameters]")
		return
	}

	recipient, ok := cli.parseRecipient(cmd[0])
	if !ok {
		return
	}

	amount, ok := cli.parseAmount(cmd[1])
	if !ok {
		return
	}

	gasLimit, ok := cli.parseAmount(cmd[2])
	if !ok {
		return
	}

	fn := wctl.FunctionCall{
		Name:     cmd[3],
		Amount:   amount,
		GasLimit: gasLimit,
	}

	for i := 4; i < len(cmd); i++ {
		arg := cmd[i]

		switch arg[0] {
		case 'S':
			fn.AddParams(wctl.EncodeString(arg[1:]))
		case 'B':
			fn.AddParams(wctl.EncodeBytes([]byte(arg[1:])))
		case '1', '2', '4', '8':
			var val uint64
			if _, err := fmt.Sscanf(arg[1:], "%d", &val); err != nil {
				cli.logger.Error().Err(err).
					Msgf("Got an error parsing integer: %+v", arg[1:])
				return
			}

			switch arg[0] {
			case '1':
				fn.AddParams(wctl.EncodeByte(byte(val)))
			case '2':
				fn.AddParams(wctl.EncodeUint16(uint16(val)))
			case '4':
				fn.AddParams(wctl.EncodeUint32(uint32(val)))
			case '8':
				fn.AddParams(wctl.EncodeUint64(val))
			}
		case 'H':
			buf, err := wctl.DecodeHex(arg[1:])
			if err != nil {
				cli.logger.Error().Err(err).
					Msgf("Cannot decode hex: %s", arg[1:])
				return
			}

			fn.AddParams(buf)
		default:
			cli.logger.Error().
				Str("prefix", string(arg[0])).
				Msgf("Invalid argument prefix specified")
			return
		}
	}

	tx, err := cli.Call(recipient, fn)
	if err != nil {
		cli.logger.Err(err).
			Msg("Failed to call function.")
		return
	}

	cli.logger.Info().
		Str("recipient", cmd[0]).
		Hex("tx_id", tx.ID[:]).
		Msgf("Smart contract function called.")
}

func (cli *CLI) find(ctx *cli.Context) {
	cmd := ctx.Args()

	if len(cmd) < 1 {
		cli.logger.Error().
			Msg("Invalid usage: find <tx-id | wallet-address>")
		return
	}

	address, ok := cli.parseRecipient(cmd[0])
	if !ok {
		return
	}

	account, tx, err := cli.Find(address)
	if err != nil {
		cli.logger.Error().Err(err).
			Msg("Cannot find address")
		return
	}

	switch {
	case account != nil:
		cli.logger.Info().
			Hex("public_key", account.PublicKey[:]).
			Uint64("balance", account.Balance).
			Uint64("gas_balance", account.GasBalance).
			Uint64("stake", account.Stake).
			//Uint64("nonce", account.Nonce).
			Uint64("reward", account.Reward).
			Bool("is_contract", account.IsContract).
			Uint64("num_pages", account.NumPages).
			Msgf("Account: %s", cmd[0])
	case tx != nil:
		cli.logger.Info().
			Strs("parents", wctl.StringIDs(tx.Parents)).
			Hex("sender", tx.Sender[:]).
			Hex("creator", tx.Creator[:]).
			Uint64("nonce", tx.Nonce).
			Uint8("tag", byte(tx.Tag)).
			Uint64("depth", tx.Depth).
			Hex("seed", tx.Seed[:]).
			Uint8("seed_zero_prefix_len", tx.SeedLen).
			Msgf("Transaction: %s", cmd[0])
	}
}

func (cli *CLI) spawn(ctx *cli.Context) {
	cmd := ctx.Args()

	if len(cmd) < 1 {
		cli.logger.Error().
			Msg("Invalid usage: spawn <path-to-smart-contract>")
		return
	}

	code, err := ioutil.ReadFile(cmd[0])
	if err != nil {
		cli.logger.Error().
			Err(err).
			Str("path", cmd[0]).
			Msg("Failed to find/load the smart contract code from the given path.")
		return
	}

	/*
		if err := wasm.GetValidator().ValidateWasm(code); err != nil {
			cli.logger.Error().
				Err(err).
				Str("path", cmd[0]).
				Msg("Invalid wasm")
			return
		}
	*/

	tx, err := cli.Spawn(code, 100000000)
	if err != nil {
		cli.logger.Err(err).
			Msg("Failed to spawn smart contract.")
		return
	}

	cli.logger.Info().
		Hex("tx_id", tx.ID[:]).
		Msgf("Smart contract spawned.")
}

func (cli *CLI) depositGas(ctx *cli.Context) {
	cmd := ctx.Args()

	if len(cmd) < 2 {
		cli.logger.Error().
			Msg("Invalid usage: deposit-gas <recipient> <amount>")
		return
	}

<<<<<<< HEAD
	recipient, ok := cli.parseRecipient(cmd[0])
	if !ok {
=======
	// Get the recipient ID
	recipient, err := hex.DecodeString(cmd[0])
	if err != nil {
		cli.logger.Error().Err(err).
			Msg("The recipient you specified is invalid.")
		return
	}

	// Check if the ID is actually invalid by length
	if len(recipient) != wavelet.SizeAccountID {
		cli.logger.Error().Int("length", len(recipient)).
			Msg("You have specified an invalid account ID to find.")
		return
	}

	// Parse the gas amount
	amount, err := strconv.ParseUint(cmd[1], 10, 64)
	if err != nil {
		cli.logger.Error().Err(err).
			Msg("Failed to convert payment amount to an uint64.")
		return
	}

	// Make a new payload, copy the recipient over and assign the amount
	var payload wavelet.Transfer
	copy(payload.Recipient[:], recipient)
	payload.GasDeposit = amount

	// Get snapshot
	snapshot := cli.ledger.Snapshot()

	// Get balance and check if recipient is a smart contract
	balance, _ := wavelet.ReadAccountBalance(snapshot, cli.keys.PublicKey())
	_, codeAvailable := wavelet.ReadAccountContractCode(snapshot, payload.Recipient)

	// Check balance
	if balance < amount+4*1024*1024 {
		cli.logger.Error().
			Uint64("your_balance", balance).
			Uint64("amount_to_send", amount).
			Msg("You do not have enough PERLs to deposit into the smart contract.")
>>>>>>> be15be9a
		return
	}

	amount, ok := cli.parseAmount(cmd[1])
	if !ok {
		return
	}

	tx, err := cli.DepositGas(recipient, amount)
	if err != nil {
		cli.logger.Err(err).
			Msg("Failed to deposit gas.")
		return
	}

	cli.logger.Info().
		Hex("tx_id", tx.ID[:]).
		Msgf("Gas deposited.")
}

func (cli *CLI) placeStake(ctx *cli.Context) {
	cmd := ctx.Args()

	if len(cmd) < 1 {
		cli.logger.Error().
			Msg("Invalid usage: place-stake <amount>")
		return
	}

	amount, ok := cli.parseAmount(cmd[0])
	if !ok {
		return
	}

	tx, err := cli.PlaceStake(amount)
	if err != nil {
		cli.logger.Err(err).
			Msg("Failed to place stake.")
		return
	}

	cli.logger.Info().
		Hex("tx_id", tx.ID[:]).
		Msgf("Stake placed.")
}

func (cli *CLI) withdrawStake(ctx *cli.Context) {
	cmd := ctx.Args()

	if len(cmd) < 1 {
		cli.logger.Error().
			Msg("Invalid usage: withdraw-stake <amount>")
		return
	}

	amount, ok := cli.parseAmount(cmd[0])
	if !ok {
		return
	}

	tx, err := cli.WithdrawStake(amount)
	if err != nil {
		cli.logger.Err(err).
			Msg("Failed to withdraw stake.")
		return
	}

	cli.logger.Info().
		Hex("tx_id", tx.ID[:]).
		Msgf("Stake withdrew.")
}

func (cli *CLI) withdrawReward(ctx *cli.Context) {
	cmd := ctx.Args()

	if len(cmd) < 1 {
		cli.logger.Error().
			Msg("Invalid usage: withdraw-reward <amount>")
		return
	}

	amount, ok := cli.parseAmount(cmd[0])
	if !ok {
		return
	}

	tx, err := cli.WithdrawReward(amount)
	if err != nil {
		cli.logger.Err(err).
			Msg("Failed to withdraw reward.")
		return
	}

	cli.logger.Info().
		Hex("tx_id", tx.ID[:]).
		Msgf("Reward withdrew.")
}

func (cli *CLI) connect(ctx *cli.Context) {
	cmd := ctx.Args()

	if len(cmd) != 1 {
		cli.logger.Error().Msg("Invalid usage: connect <address:port>")
		return
	}

<<<<<<< HEAD
	m, err := cli.Connect(cmd[0])
	if err != nil {
		cli.logger.Error().
			Err(err).
			Msg("Failed to connect to address.")
=======
	if _, err := cli.client.Dial(cmd[0]); err != nil {
		cli.logger.Error().Err(err).Msg("Failed to connect to peer.")
>>>>>>> be15be9a
		return
	}

	cli.logger.Info().Msg(m.Message)
}

func (cli *CLI) disconnect(ctx *cli.Context) {
	cmd := ctx.Args()

	if len(cmd) != 1 {
		cli.logger.Error().Msg("Invalid usage: disconnect <address:port>")
		return
	}

<<<<<<< HEAD
	m, err := cli.Disconnect(cmd[0])
	if err != nil {
		cli.logger.Error().
			Err(err).
			Msg("Failed to disconnect to address.")
=======
	if err := cli.client.DisconnectByAddress(cmd[0]); err != nil {
		cli.logger.Error().Err(err).Msg("Failed to disconnect peer.")
>>>>>>> be15be9a
		return
	}

	cli.logger.Info().Msg(m.Message)
}

func (cli *CLI) restart(ctx *cli.Context) {
	cmd := ctx.Args()
	if len(cmd) != 0 {
		cli.logger.Error().Msg("Invalid usage: restart [--hard]")
		return
	}

	m, err := cli.Restart(ctx.Bool("hard"))
	if err != nil {
		cli.logger.Error().
			Err(err).
			Msg("Failed to restart node.")
		return
	}

	cli.logger.Info().Msg(m.Message)
}

func (cli *CLI) updateParameters(ctx *cli.Context) {
	conf.Update(
		conf.WithSnowballK(ctx.Int("snowball.k")),
		conf.WithSnowballBeta(ctx.Int("snowball.beta")),
		conf.WithSyncVoteThreshold(ctx.Float64("vote.sync.threshold")),
		conf.WithFinalizationVoteThreshold(ctx.Float64("vote.finalization.threshold")),
		conf.WithStakeMajorityWeight(ctx.Float64("vote.finalization.stake.weight")),
		conf.WithTransactionsNumMajorityWeight(ctx.Float64("vote.finalization.transactions.weight")),
		conf.WithRoundDepthMajorityWeight(ctx.Float64("vote.finalization.depth.weight")),
		conf.WithQueryTimeout(ctx.Duration("query.timeout")),
		conf.WithGossipTimeout(ctx.Duration("gossip.timeout")),
		conf.WithDownloadTxTimeout(ctx.Duration("download.tx.timeout")),
		conf.WithCheckOutOfSyncTimeout(ctx.Duration("check.out.of.sync.timeout")),
		conf.WithSyncChunkSize(ctx.Int("sync.chunk.size")),
		conf.WithSyncIfRoundsDifferBy(ctx.Uint64("sync.if.rounds.differ.by")),
		conf.WithMaxDownloadDepthDiff(ctx.Uint64("max.download.depth.diff")),
		conf.WithMaxDepthDiff(ctx.Uint64("max.depth.diff")),
		conf.WithPruningLimit(uint8(ctx.Uint64("pruning.limit"))),
		conf.WithSecret(ctx.String("api.secret")),
	)

	cli.logger.Info().Str("conf", conf.Stringify()).
		Msg("Current configuration values")
}<|MERGE_RESOLUTION|>--- conflicted
+++ resolved
@@ -82,44 +82,12 @@
 		return
 	}
 
-<<<<<<< HEAD
 	amount, ok := cli.parseAmount(cmd[1])
 	if !ok {
 		return
 	}
 
 	tx, err := cli.Pay(recipient, amount)
-=======
-	var payload wavelet.Transfer
-	copy(payload.Recipient[:], recipient)
-
-	payload.Amount = amount
-
-	snapshot := cli.ledger.Snapshot()
-	balance, _ := wavelet.ReadAccountBalance(snapshot, cli.keys.PublicKey())
-
-	if balance < amount+4*1024*1024 {
-		cli.logger.Error().
-			Uint64("your_balance", balance).
-			Uint64("amount_to_send", amount).
-			Msg("You do not have enough PERLs to send.")
-		return
-	}
-
-	_, codeAvailable := wavelet.ReadAccountContractCode(
-		snapshot, payload.Recipient,
-	)
-	if codeAvailable {
-		// Set gas limit by default to the balance the user has.
-		payload.GasLimit = balance - amount - 4*1024*1024
-		payload.FuncName = []byte("on_money_received")
-	}
-
-	tx, err := cli.sendTransaction(wavelet.NewTransaction(
-		cli.keys, sys.TagTransfer, payload.Marshal(),
-	))
-
->>>>>>> be15be9a
 	if err != nil {
 		cli.logger.Err(err).
 			Msg("Failed to pay to recipient.")
@@ -245,7 +213,7 @@
 			Uint64("balance", account.Balance).
 			Uint64("gas_balance", account.GasBalance).
 			Uint64("stake", account.Stake).
-			//Uint64("nonce", account.Nonce).
+			Uint64("nonce", account.Nonce).
 			Uint64("reward", account.Reward).
 			Bool("is_contract", account.IsContract).
 			Uint64("num_pages", account.NumPages).
@@ -282,16 +250,6 @@
 		return
 	}
 
-	/*
-		if err := wasm.GetValidator().ValidateWasm(code); err != nil {
-			cli.logger.Error().
-				Err(err).
-				Str("path", cmd[0]).
-				Msg("Invalid wasm")
-			return
-		}
-	*/
-
 	tx, err := cli.Spawn(code, 100000000)
 	if err != nil {
 		cli.logger.Err(err).
@@ -313,52 +271,8 @@
 		return
 	}
 
-<<<<<<< HEAD
 	recipient, ok := cli.parseRecipient(cmd[0])
 	if !ok {
-=======
-	// Get the recipient ID
-	recipient, err := hex.DecodeString(cmd[0])
-	if err != nil {
-		cli.logger.Error().Err(err).
-			Msg("The recipient you specified is invalid.")
-		return
-	}
-
-	// Check if the ID is actually invalid by length
-	if len(recipient) != wavelet.SizeAccountID {
-		cli.logger.Error().Int("length", len(recipient)).
-			Msg("You have specified an invalid account ID to find.")
-		return
-	}
-
-	// Parse the gas amount
-	amount, err := strconv.ParseUint(cmd[1], 10, 64)
-	if err != nil {
-		cli.logger.Error().Err(err).
-			Msg("Failed to convert payment amount to an uint64.")
-		return
-	}
-
-	// Make a new payload, copy the recipient over and assign the amount
-	var payload wavelet.Transfer
-	copy(payload.Recipient[:], recipient)
-	payload.GasDeposit = amount
-
-	// Get snapshot
-	snapshot := cli.ledger.Snapshot()
-
-	// Get balance and check if recipient is a smart contract
-	balance, _ := wavelet.ReadAccountBalance(snapshot, cli.keys.PublicKey())
-	_, codeAvailable := wavelet.ReadAccountContractCode(snapshot, payload.Recipient)
-
-	// Check balance
-	if balance < amount+4*1024*1024 {
-		cli.logger.Error().
-			Uint64("your_balance", balance).
-			Uint64("amount_to_send", amount).
-			Msg("You do not have enough PERLs to deposit into the smart contract.")
->>>>>>> be15be9a
 		return
 	}
 
@@ -465,16 +379,11 @@
 		return
 	}
 
-<<<<<<< HEAD
 	m, err := cli.Connect(cmd[0])
 	if err != nil {
 		cli.logger.Error().
 			Err(err).
 			Msg("Failed to connect to address.")
-=======
-	if _, err := cli.client.Dial(cmd[0]); err != nil {
-		cli.logger.Error().Err(err).Msg("Failed to connect to peer.")
->>>>>>> be15be9a
 		return
 	}
 
@@ -489,16 +398,11 @@
 		return
 	}
 
-<<<<<<< HEAD
 	m, err := cli.Disconnect(cmd[0])
 	if err != nil {
 		cli.logger.Error().
 			Err(err).
 			Msg("Failed to disconnect to address.")
-=======
-	if err := cli.client.DisconnectByAddress(cmd[0]); err != nil {
-		cli.logger.Error().Err(err).Msg("Failed to disconnect peer.")
->>>>>>> be15be9a
 		return
 	}
 
