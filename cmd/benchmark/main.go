--- conflicted
+++ resolved
@@ -173,7 +173,6 @@
 		return nil
 	}
 
-<<<<<<< HEAD
 	if n != edwards25519.SizePrivateKey {
 		log.Fatal().Msgf("Private key located in %q is not of the right length.", wallet)
 		return nil
@@ -192,13 +191,11 @@
 		Hex("publicKey", publicKey[:]).
 		Msg("Loaded wallet.")
 
-=======
 	numWorkers := c.Int("worker")
 	if numWorkers < 0 {
 		numWorkers = 1
 	}
 
->>>>>>> 5d033594
 	client, err := connectToAPI(host, port, k.PrivateKey())
 	if err != nil {
 		return errors.Wrap(err, "failed to connect to node HTTP API")
