--- conflicted
+++ resolved
@@ -21,7 +21,6 @@
 
 import (
 	"runtime"
-	"sync/atomic"
 
 	"github.com/perlin-network/wavelet"
 	"github.com/perlin-network/wavelet/sys"
@@ -29,36 +28,18 @@
 	"github.com/pkg/errors"
 )
 
-<<<<<<< HEAD
 func floodTransactions() func(client *wctl.Client) ([]*wctl.TxResponse, error) {
 	return func(client *wctl.Client) ([]*wctl.TxResponse, error) {
-=======
-func floodTransactions() func(client *wctl.Client, nonce *uint64, block uint64) ([]wctl.SendTransactionResponse, error) {
-	return func(client *wctl.Client, nonce *uint64, block uint64) ([]wctl.SendTransactionResponse, error) {
->>>>>>> cc98d7f3
 		numWorkers := runtime.NumCPU()
 
-<<<<<<< HEAD
-		var wg sync.WaitGroup
-		wg.Add(numWorkers)
-
 		chRes := make(chan *wctl.TxResponse, numWorkers)
-=======
-		chRes := make(chan wctl.SendTransactionResponse, numWorkers)
->>>>>>> a51445561a46539e919c7b248dd9f2580c2374a1
 		chErr := make(chan error, numWorkers)
 
 		for i := 0; i < numWorkers; i++ {
-			go sendTransaction(i+1, atomic.AddUint64(nonce, 1), block+1, client, chRes, chErr)
+			go sendTransaction(i+1, client, chRes, chErr)
 		}
 
-<<<<<<< HEAD
-		wg.Wait()
-
 		var responses []*wctl.TxResponse
-=======
-		var responses []wctl.SendTransactionResponse
->>>>>>> a51445561a46539e919c7b248dd9f2580c2374a1
 		var err error
 
 		for i := 0; i < numWorkers; i++ {
@@ -79,15 +60,8 @@
 
 func sendTransaction(
 	i int,
-	nonce uint64,
-	block uint64,
 	client *wctl.Client,
-<<<<<<< HEAD
-	wg *sync.WaitGroup,
 	chRes chan<- *wctl.TxResponse,
-=======
-	chRes chan<- wctl.SendTransactionResponse,
->>>>>>> a51445561a46539e919c7b248dd9f2580c2374a1
 	chErr chan<- error) {
 
 	n := 1
@@ -104,12 +78,7 @@
 		}
 	}
 
-<<<<<<< HEAD
-	res, err := client.SendBatch(payload)
-=======
-	var res wctl.SendTransactionResponse
-	res, err := client.SendTransaction(nonce, block, byte(sys.TagBatch), payload.Marshal())
->>>>>>> cc98d7f3
+	res, err := client.SendTransaction(byte(sys.TagBatch), payload.Marshal())
 	if err != nil {
 		chRes <- res
 		chErr <- err
