--- conflicted
+++ resolved
@@ -85,33 +85,12 @@
 	assert.Equal(t, 3, val.(int))
 }
 
-<<<<<<< HEAD
-func TestLRU_PutWithEvictCallback(t *testing.T) {
-=======
 func TestLRU_Remove(t *testing.T) {
->>>>>>> 99ee241e
 	lru := NewLRU(2)
 
 	lru.Put([32]byte{'a'}, 1)
 	lru.Put([32]byte{'b'}, 2)
 
-<<<<<<< HEAD
-	var called bool
-	lru.PutWithEvictCallback([32]byte{'c'}, 3, func(key interface{}, val interface{}) {
-		assert.EqualValues(t, [32]byte{'a'}, key)
-		assert.EqualValues(t, 1, val)
-		called = true
-	})
-	assert.True(t, called)
-
-	called = false
-	lru.PutWithEvictCallback([32]byte{'d'}, 4, func(key interface{}, val interface{}) {
-		assert.EqualValues(t, [32]byte{'b'}, key)
-		assert.EqualValues(t, 2, val)
-		called = true
-	})
-	assert.True(t, called)
-=======
 	lru.Remove([32]byte{'c'})
 	lru.Remove([32]byte{'b'})
 
@@ -121,5 +100,4 @@
 
 	_, ok = lru.Load([32]byte{'b'})
 	assert.False(t, ok)
->>>>>>> 99ee241e
 }