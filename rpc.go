package wavelet

import (
	"bytes"
	"github.com/perlin-network/graph/database"
	"github.com/perlin-network/graph/system"
	"github.com/perlin-network/graph/wire"
	"github.com/phf/go-queue/queue"
	"github.com/pkg/errors"
)

type rpc struct {
	*Ledger
}

// RespondToQuery provides a response should we be selected as one of the K peers
// that votes whether or not we personally strongly prefer a transaction which we
// receive over the wire.
//
// Our response is `true` should we strongly prefer a transaction, or `false` otherwise.
func (r *rpc) RespondToQuery(wired *wire.Transaction) ([]byte, bool, error) {
	// If the nonce of the transaction is less than the currently accepted accounts nonce, reject it. Prevents most double spending
	// cases from even reaching a conflict set.

<<<<<<< HEAD
	if wired.Nonce < LoadAccount(r.Ledger.Accounts(), senderID).GetNonce() {
		return "", false, errors.Wrap(err, "tx nonce is outdated in comparison to the actual accounts nonce")
=======
	if wired.Nonce < LoadAccount(r.Ledger.Accounts, wired.Sender).GetNonce() {
		return nil, false, errors.New("tx nonce is outdated in comparison to the actual accounts nonce")
>>>>>>> e4a549d7
	}

	id, err := r.Receive(wired)

	if err != nil {
		return nil, false, errors.Wrap(err, "failed to add incoming tx to graph")
	}

	return id, r.IsStronglyPreferred(id), nil
}

// HandleSuccessfulQuery updates the conflict sets and acceptance of all transactions
// preceding a successfully queried transactions.
func (r *rpc) HandleSuccessfulQuery(tx *database.Transaction) error {
	visited := make(map[string]struct{})

	queue := queue.New()
	queue.PushBack(tx.Id)

	for queue.Len() > 0 {
		popped := queue.PopFront().([]byte)

		// This line cuts down consensus time from 0.03 seconds to 0.01 seconds.
		// Whether or not it's correct requires an analysis of its own.
		if r.WasAccepted(popped) {
			continue
		}

		tx, err := r.GetBySymbol(popped)
		if err != nil {
			continue
		}

		set, err := r.GetConflictSet(tx.Sender, tx.Nonce)
		if err != nil {
			continue
		}

		score, preferredScore := r.CountAscendants(popped, system.Beta2), r.CountAscendants(set.Preferred, system.Beta2)

		if score > preferredScore {
			r.UpdateStrongPreferences(set.Preferred, false)
			set.Preferred = popped
			r.UpdateStrongPreferences(set.Preferred, true)
		}

		if !bytes.Equal(popped, set.Last) {
			set.Last = popped
			set.Count = 0
		} else {
			set.Count++
		}

		err = r.SaveConflictSet(tx.Sender, tx.Nonce, set)
		if err != nil {
			continue
		}

		for _, parent := range tx.Parents {
			parentStr := writeString(parent)
			if _, seen := visited[parentStr]; !seen {
				visited[parentStr] = struct{}{}

				queue.PushBack(parent)
			}
		}
	}

	return nil
}<|MERGE_RESOLUTION|>--- conflicted
+++ resolved
@@ -22,13 +22,8 @@
 	// If the nonce of the transaction is less than the currently accepted accounts nonce, reject it. Prevents most double spending
 	// cases from even reaching a conflict set.
 
-<<<<<<< HEAD
-	if wired.Nonce < LoadAccount(r.Ledger.Accounts(), senderID).GetNonce() {
-		return "", false, errors.Wrap(err, "tx nonce is outdated in comparison to the actual accounts nonce")
-=======
-	if wired.Nonce < LoadAccount(r.Ledger.Accounts, wired.Sender).GetNonce() {
+	if wired.Nonce < LoadAccount(r.Ledger.Accounts(), wired.Sender).GetNonce() {
 		return nil, false, errors.New("tx nonce is outdated in comparison to the actual accounts nonce")
->>>>>>> e4a549d7
 	}
 
 	id, err := r.Receive(wired)
