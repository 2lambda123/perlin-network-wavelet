--- conflicted
+++ resolved
@@ -86,15 +86,6 @@
 	return t.markMissing(id)
 }
 
-<<<<<<< HEAD
-func (t *Transactions) markMissing(id TransactionID) bool {
-	_, exists := t.buffer[id]
-
-	if exists {
-		return false
-	}
-
-=======
 // BatchMarkMissing is the same as MarkMissing, but it accepts a list of transaction IDs.
 // It returns false if at least 1 transaction ID is found missing.
 func (t *Transactions) BatchMarkMissing(ids ...TransactionID) bool {
@@ -118,7 +109,6 @@
 		return false
 	}
 
->>>>>>> c3ba608f
 	t.missing[id] = t.height
 
 	return true
@@ -164,6 +154,8 @@
 		return true
 	})
 
+	fmt.Printf("Restoring %d items into mempool which originally had %d items, with next block height being %d.\n", len(items), t.index.Len(), next.Index)
+
 	// Clear the entire mempool.
 
 	t.index.Clear(false)
