--- conflicted
+++ resolved
@@ -127,13 +127,8 @@
 	return eventIf(event, consensus)
 }
 
-<<<<<<< HEAD
-func Sync(event string) *zerolog.Logger {
-	return eventIf(event, syncer)
-}
-
-func Metrics() *zerolog.Logger {
-	return &metrics
+func Sync(event string) zerolog.Logger {
+	return syncer.With().Str(KeyEvent, event).Logger()
 }
 
 func eventIf(event string, logger zerolog.Logger) *zerolog.Logger {
@@ -145,18 +140,10 @@
 	}
 
 	return &l
-=======
-func Sync(event string) zerolog.Logger {
-	return syncer.With().Str(KeyEvent, event).Logger()
-}
-
-func Metrics() zerolog.Logger {
-	return metrics
 }
 
 // Write to only the writers that have filter for the module.
 func Write(module string, msg []byte) error {
 	_, err := output.WriteFilter(msg, module)
 	return err
->>>>>>> f59047e3
 }