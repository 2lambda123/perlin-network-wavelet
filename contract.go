package wavelet

import (
	"github.com/perlin-network/wavelet/log"

	"github.com/perlin-network/life/exec"

	"github.com/perlin-network/graph/database"
	"github.com/pkg/errors"
)

// Contract represents a smart contract on Perlin.
type Contract struct {
	TransactionID string `json:"transaction_id,omitempty"`
	Code          []byte `json:"code,omitempty"`
}

type queryableEntity interface {
	Load(key string) ([]byte, bool)
	Store(key string, value []byte)
}

type stateDeltaLogger struct {
	entity queryableEntity
	state  map[string][]byte

	disabled bool
}

func newStateDeltaLogger(entity queryableEntity, disabled bool) stateDeltaLogger {
	return stateDeltaLogger{entity, make(map[string][]byte), disabled}
}

func (s stateDeltaLogger) get(key string) []byte {
	if s.disabled {
		panic("state logging is disabled")
	}

	var val []byte
	var exists bool

	if val, exists = s.state[key]; exists {
		return val
	}

	val, _ = s.entity.Load(key)
	s.state[key] = val

	return val
}

func (s stateDeltaLogger) set(key string, val []byte) {
	if s.disabled {
		panic("state logging is disabled")
	}

	s.state[key] = val
}

type contractExecutor struct {
	contractGasPolicy
	stateDeltaLogger

	contract *Account
	sender   []byte
	payload  []byte
	pending  []*database.Transaction
}

func newContractExecutor(contract *Account, sender []byte, payload []byte, gasPolicy contractGasPolicy) contractExecutor {
	return contractExecutor{
		stateDeltaLogger:  newStateDeltaLogger(contract, false),
		contractGasPolicy: gasPolicy,

		sender:   sender,
		payload:  payload,
		contract: contract,
	}
}

func (c contractExecutor) run(code []byte, entry string) error {
	vm, err := exec.NewVirtualMachine(code, exec.VMConfig{
		DefaultMemoryPages: 1238,
		DefaultTableSize:   65536,
		GasLimit:           c.gasLimit,
	}, c, c)

	if err != nil {
		return err
	}

	entryID, exists := vm.GetFunctionExport(entry)
	if !exists {
		return errors.Errorf("entry point `%s` not found", entry)
	}

	_, err = vm.Run(entryID)
	if err != nil {
		return err
	}

	return nil
}

<<<<<<< HEAD
func (e *ContractExecutor) RunLocal(entryName string) error {
	vm, err := exec.NewVirtualMachine(e.Code, exec.VMConfig{
		DefaultMemoryPages:   128,
		DefaultTableSize:     65536,
		GasLimit:             e.GasLimit,
		DisableFloatingPoint: true,
	}, e, e)
	if err != nil {
		return err
	}

	entryID, ok := vm.GetFunctionExport(entryName)
	if !ok {
		return errors.Errorf("local entry not found")
	}

	_, err = vm.Run(entryID)
	if err != nil {
		return err
	}

	return nil
}

func (e *ContractExecutor) GetCost(name string) int64 {
	if e.GasTable == nil {
=======
type contractGasPolicy struct {
	gasTable map[string]int64
	gasLimit uint64
}

func (c contractGasPolicy) GetCost(name string) int64 {
	if c.gasTable == nil {
>>>>>>> 2f511f3a
		return 1
	}

	if v, ok := c.gasTable[name]; ok {
		return v
	}

	log.Fatal().Msgf("instruction %s not found in gas table", name)

	return 1
}

func (c contractExecutor) ResolveFunc(module, field string) exec.FunctionImport {
	switch module {
	case "env":
		switch field {
		case "abort":
			return func(vm *exec.VirtualMachine) int64 {
				panic(errors.New("abort called"))
			}
		case "_send_transaction":
			return func(vm *exec.VirtualMachine) int64 {
				frame := vm.GetCurrentFrame()

				tagPtr := int(uint32(frame.Locals[0]))
				tagLen := int(uint32(frame.Locals[1]))
				payloadPtr := int(uint32(frame.Locals[2]))
				payloadLen := int(uint32(frame.Locals[3]))

				tag := string(vm.Memory[tagPtr : tagPtr+tagLen])
				payload := vm.Memory[payloadPtr : payloadPtr+payloadLen]

				c.pending = append(c.pending, &database.Transaction{
					Sender:  c.contract.PublicKeyHex(),
					Tag:     tag,
					Payload: payload,
				})

				return 0
			}
		case "_set":
			return func(vm *exec.VirtualMachine) int64 {
				frame := vm.GetCurrentFrame()

				keyPtr := int(uint32(frame.Locals[0]))
				keyLen := int(uint32(frame.Locals[1]))
				valPtr := int(uint32(frame.Locals[2]))
				valLen := int(uint32(frame.Locals[3]))

				key := string(vm.Memory[keyPtr : keyPtr+keyLen])
				val := vm.Memory[valPtr : valPtr+valLen]
<<<<<<< HEAD
				//log.Info().Str("key", key).Msg("set persistent key")
				e.SetDataItem(key, val)
=======

				c.stateDeltaLogger.set(string(merge(ContractCustomStatePrefix, writeBytes(key))), val)
>>>>>>> 2f511f3a
				return 0
			}
		case "_get_len":
			return func(vm *exec.VirtualMachine) int64 {
				frame := vm.GetCurrentFrame()
				keyPtr := int(uint32(frame.Locals[0]))
				keyLen := int(uint32(frame.Locals[1]))
				key := string(vm.Memory[keyPtr : keyPtr+keyLen])

				return int64(len(c.stateDeltaLogger.get(string(merge(ContractCustomStatePrefix, writeBytes(key))))))
			}
		case "_get":
			return func(vm *exec.VirtualMachine) int64 {
				frame := vm.GetCurrentFrame()

				keyPtr := int(uint32(frame.Locals[0]))
				keyLen := int(uint32(frame.Locals[1]))
				outPtr := int(uint32(frame.Locals[2]))

				key := string(vm.Memory[keyPtr : keyPtr+keyLen])
<<<<<<< HEAD
				//log.Info().Str("key", key).Msg("get persistent key")
				copy(vm.Memory[outPtr:], e.GetDataItem(key))
=======

				copy(vm.Memory[outPtr:], c.stateDeltaLogger.get(string(merge(ContractCustomStatePrefix, writeBytes(key)))))
>>>>>>> 2f511f3a
				return 0
			}
		case "_sender_id_len":
			return func(vm *exec.VirtualMachine) int64 {
				return int64(len(c.sender))
			}
		case "_sender_id":
			return func(vm *exec.VirtualMachine) int64 {
				frame := vm.GetCurrentFrame()

				outPtr := int(uint32(frame.Locals[0]))
				copy(vm.Memory[outPtr:], c.sender)
				return 0
			}
		case "_payload_len":
			return func(vm *exec.VirtualMachine) int64 {
				return int64(len(c.payload))
			}
		case "_payload":
			return func(vm *exec.VirtualMachine) int64 {
				frame := vm.GetCurrentFrame()

				outPtr := int(uint32(frame.Locals[0]))
<<<<<<< HEAD
				reason := e.GetActivationReason()
				copy(vm.Memory[outPtr:], reason)
=======
				copy(vm.Memory[outPtr:], c.payload)
>>>>>>> 2f511f3a
				return 0
			}
		default:
			panic("unknown field")
		}
	default:
		panic("unknown module")
	}
}

func (c contractExecutor) ResolveGlobal(module, field string) int64 {
	panic("no global variables")
}<|MERGE_RESOLUTION|>--- conflicted
+++ resolved
@@ -102,34 +102,6 @@
 	return nil
 }
 
-<<<<<<< HEAD
-func (e *ContractExecutor) RunLocal(entryName string) error {
-	vm, err := exec.NewVirtualMachine(e.Code, exec.VMConfig{
-		DefaultMemoryPages:   128,
-		DefaultTableSize:     65536,
-		GasLimit:             e.GasLimit,
-		DisableFloatingPoint: true,
-	}, e, e)
-	if err != nil {
-		return err
-	}
-
-	entryID, ok := vm.GetFunctionExport(entryName)
-	if !ok {
-		return errors.Errorf("local entry not found")
-	}
-
-	_, err = vm.Run(entryID)
-	if err != nil {
-		return err
-	}
-
-	return nil
-}
-
-func (e *ContractExecutor) GetCost(name string) int64 {
-	if e.GasTable == nil {
-=======
 type contractGasPolicy struct {
 	gasTable map[string]int64
 	gasLimit uint64
@@ -137,7 +109,6 @@
 
 func (c contractGasPolicy) GetCost(name string) int64 {
 	if c.gasTable == nil {
->>>>>>> 2f511f3a
 		return 1
 	}
 
@@ -189,13 +160,8 @@
 
 				key := string(vm.Memory[keyPtr : keyPtr+keyLen])
 				val := vm.Memory[valPtr : valPtr+valLen]
-<<<<<<< HEAD
-				//log.Info().Str("key", key).Msg("set persistent key")
-				e.SetDataItem(key, val)
-=======
 
 				c.stateDeltaLogger.set(string(merge(ContractCustomStatePrefix, writeBytes(key))), val)
->>>>>>> 2f511f3a
 				return 0
 			}
 		case "_get_len":
@@ -216,13 +182,8 @@
 				outPtr := int(uint32(frame.Locals[2]))
 
 				key := string(vm.Memory[keyPtr : keyPtr+keyLen])
-<<<<<<< HEAD
-				//log.Info().Str("key", key).Msg("get persistent key")
-				copy(vm.Memory[outPtr:], e.GetDataItem(key))
-=======
 
 				copy(vm.Memory[outPtr:], c.stateDeltaLogger.get(string(merge(ContractCustomStatePrefix, writeBytes(key)))))
->>>>>>> 2f511f3a
 				return 0
 			}
 		case "_sender_id_len":
@@ -246,12 +207,7 @@
 				frame := vm.GetCurrentFrame()
 
 				outPtr := int(uint32(frame.Locals[0]))
-<<<<<<< HEAD
-				reason := e.GetActivationReason()
-				copy(vm.Memory[outPtr:], reason)
-=======
 				copy(vm.Memory[outPtr:], c.payload)
->>>>>>> 2f511f3a
 				return 0
 			}
 		default:
