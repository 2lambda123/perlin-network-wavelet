--- conflicted
+++ resolved
@@ -1,18 +1,12 @@
 package wavelet
 
 import (
-<<<<<<< HEAD
 	"github.com/google/btree"
 	"github.com/perlin-network/wavelet/conf"
 	"github.com/willf/bloom"
 	"io"
-=======
->>>>>>> e731f91c
 	"math/big"
 	"sync"
-
-	"github.com/google/btree"
-	"golang.org/x/crypto/blake2b"
 )
 
 var _ btree.Item = (*MempoolItem)(nil)
@@ -72,6 +66,15 @@
 	m.lock.RUnlock()
 }
 
+// TODO find a better name or a better way to implement this ?
+func (m *Mempool) GetTransactions(f func(transactions map[TransactionID]*Transaction)) {
+	m.lock.RLock()
+
+	f(m.transactions)
+
+	m.lock.RUnlock()
+}
+
 func (m *Mempool) WriteBloomFilter(w io.Writer) (int64, error) {
 	m.lock.RLock()
 	defer m.lock.RUnlock()
@@ -79,28 +82,26 @@
 	return m.bf.WriteTo(w)
 }
 
-<<<<<<< HEAD
-func (m *Mempool) Prune() {
-=======
-func (m *Mempool) Ascend(iter func(txID TransactionID) bool) {
+func (m *Mempool) Ascend(iter func(tx Transaction) bool) {
 	m.lock.RLock()
 	m.mempool.Ascend(func(i btree.Item) bool {
-		return iter(i.(MempoolItem).id)
+		id := i.(MempoolItem).id
+		return iter(*m.transactions[id])
 	})
 	m.lock.RUnlock()
 }
 
-func (m *Mempool) AscendLessThan(maxIndex *big.Int, iter func(txID TransactionID) bool) {
+func (m *Mempool) AscendLessThan(maxIndex *big.Int, iter func(tx Transaction) bool) {
 	m.lock.RLock()
 	m.mempool.AscendLessThan(MempoolItem{index: maxIndex}, func(i btree.Item) bool {
-		return iter(i.(MempoolItem).id)
+		id := i.(MempoolItem).id
+		return iter(*m.transactions[id])
 	})
 	m.lock.RUnlock()
 }
 
 // TODO find a better name or a better way to implement this ?
-func (m *Mempool) ReadLock(f func(transactions map[[blake2b.Size256]byte]*Transaction)) {
->>>>>>> e731f91c
+func (m *Mempool) Prune() {
 	m.lock.RLock()
 
 	// rebuildBloomFilter rebuilds the bloom filter which stores the set of
