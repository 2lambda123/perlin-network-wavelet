--- conflicted
+++ resolved
@@ -23,7 +23,6 @@
 	"encoding/hex"
 	"encoding/json"
 	"fmt"
-<<<<<<< HEAD
 	"io"
 	"io/ioutil"
 	"os"
@@ -31,8 +30,6 @@
 	"strconv"
 	"strings"
 
-=======
->>>>>>> 411f82a9
 	wasm "github.com/perlin-network/life/wasm-validation"
 	"github.com/perlin-network/wavelet/avl"
 	"github.com/perlin-network/wavelet/log"
@@ -95,11 +92,7 @@
 // The AccountsLen in the restored tree may not match with the original tree.
 //
 // If the genesis is nil, restore from the hardcoded default genesis.
-<<<<<<< HEAD
 func performInception(tree *avl.Tree, genesis *string) Block {
-=======
-func performInception(tree *avl.Tree, genesis *string) Round {
->>>>>>> 411f82a9
 	logger := log.Node()
 
 	var err error
@@ -121,7 +114,6 @@
 	if err != nil {
 		logger.Fatal().Err(err).Msg("genesis")
 	}
-<<<<<<< HEAD
 
 	block, err := NewBlock(0, tree.Checksum())
 	if err != nil {
@@ -144,28 +136,6 @@
 		return errors.Wrapf(err, "failed to parse JSON Object")
 	}
 
-=======
-
-	tx := Transaction{}
-	tx.rehash()
-
-	return NewRound(0, tree.Checksum(), 0, Transaction{}, tx)
-}
-
-func restoreFromJSON(tree *avl.Tree, json []byte) error {
-	var p fastjson.Parser
-
-	parsed, err := p.ParseBytes(json)
-	if err != nil {
-		return errors.Wrapf(err, "failed to parse JSON")
-	}
-
-	accounts, err := parsed.Object()
-	if err != nil {
-		return errors.Wrapf(err, "failed to parse JSON Object")
-	}
-
->>>>>>> 411f82a9
 	set := make(map[AccountID]struct{}) // Ensure that there are no duplicate account entries in the JSON.
 
 	accounts.Visit(func(key []byte, val *fastjson.Value) {
@@ -197,7 +167,6 @@
 
 		err = restoreAccount(tree, id, val)
 	})
-<<<<<<< HEAD
 
 	return nil
 }
@@ -220,8 +189,6 @@
 
 	// This assumes WriteAccountContractGlobals will make a copy of the bytes.
 	WriteAccountContractGlobals(tree, id, globalsBuf[:n])
-=======
->>>>>>> 411f82a9
 
 	return nil
 }
@@ -238,7 +205,6 @@
 	contractsExist := make(map[TransactionID]struct{})
 	var contracts []TransactionID
 
-<<<<<<< HEAD
 	pool := &bytebufferpool.Pool{}
 	var p fastjson.Parser
 	var walletBuf [512]byte
@@ -325,19 +291,10 @@
 	if n, err := hex.Decode(id[:], []byte(filename)); n != cap(id) || err != nil {
 		if err != nil {
 			return errors.Wrapf(err, "filename of %s has invalid contract ID", path)
-=======
-	globalsBuf := make([]byte, sys.ContractMaxGlobals)
-
-	restoreGlobals := func(id TransactionID, path string) error {
-		f, err := os.Open(path)
-		if err != nil {
-			return errors.Wrapf(err, "failed to open contract globals file %s", path)
->>>>>>> 411f82a9
 		}
 		return errors.Errorf("filename of %s has invalid contract ID", path)
 	}
 
-<<<<<<< HEAD
 	// Check for duplicate
 	if _, exist := contractsExist[id]; exist {
 		return nil
@@ -474,156 +431,6 @@
 				err = errors.Wrapf(err, "failed to cast type for key %q", key)
 				return
 			}
-=======
-		n, err := f.Read(globalsBuf)
-		if err != nil && err != io.EOF {
-			return errors.Wrapf(err, "failed to read contract globals %s", path)
-		}
-		if err == nil && n == cap(globalsBuf) {
-			return errors.Wrapf(err, "failed to read contract globals %s, buffer is not enough", path)
-		}
-
-		// This assumes WriteAccountContractGlobals will make a copy of the bytes.
-		WriteAccountContractGlobals(tree, id, globalsBuf[:n])
-
-		return nil
-	}
-
-	pool := &bytebufferpool.Pool{}
-	var p fastjson.Parser
-	var walletBuf [512]byte
-
-	err := filepath.Walk(dir, func(path string, info os.FileInfo, err error) error {
-		if info.IsDir() {
-			// Nothing to do for directories.
-			return nil
-		}
-
-		ext := filepath.Ext(path)
-		filename := strings.TrimSuffix(filepath.Base(path), ext)
-
-		if ext == ".json" {
-			var id AccountID
-			// filename is the id
-			if n, err := hex.Decode(id[:], []byte(filename)); n != cap(id) || err != nil {
-				if err != nil {
-					return errors.Wrapf(err, "filename of %s has invalid account ID", path)
-				}
-				return errors.Errorf("filename of %s has invalid account ID", path)
-			}
-
-			// Check for duplicate
-			if _, exist := accounts[id]; exist {
-				return nil
-			}
-			accounts[id] = struct{}{}
-
-			f, err := os.Open(path)
-			if err != nil {
-				return errors.Wrapf(err, "failed to open file %s", path)
-			}
-
-			n, err := f.Read(walletBuf[:])
-			if err != nil && err != io.EOF {
-				return errors.Wrapf(err, "failed to read wallet %s", path)
-			}
-			if err == nil && n == cap(walletBuf) {
-				return errors.Wrapf(err, "failed to read wallet %s, buffer is not enough", path)
-			}
-
-			val, err := p.ParseBytes(walletBuf[:n])
-			if err != nil {
-				return errors.Wrapf(err, "failed to parse file %s", path)
-			}
-
-			return restoreAccount(tree, id, val)
-		} else if ext == ".wasm" {
-			var id TransactionID
-			// filename is the id
-			if n, err := hex.Decode(id[:], []byte(filename)); n != cap(id) || err != nil {
-				if err != nil {
-					return errors.Wrapf(err, "filename of %s has invalid contract ID", path)
-				}
-				return errors.Errorf("filename of %s has invalid contract ID", path)
-			}
-
-			// Check for duplicate
-			if _, exist := contractsExist[id]; exist {
-				return nil
-			}
-			contractsExist[id] = struct{}{}
-			contracts = append(contracts, id)
-
-			f, err := os.Open(path)
-			if err != nil {
-				return errors.Wrapf(err, "failed to open file %s", path)
-			}
-
-			buf := pool.Get()
-			defer pool.Put(buf)
-
-			_, err = buf.ReadFrom(f)
-			if err != nil {
-				return errors.Wrapf(err, "failed to open file %s", path)
-			}
-
-			if err := wasm.GetValidator().ValidateWasm(buf.Bytes()); err != nil {
-				return errors.Wrapf(err, "file %s has invalid wasm", path)
-			}
-
-			WriteAccountContractCode(tree, id, buf.Bytes())
-		} else if ext == ".dmp" {
-			secondExt := filepath.Ext(filename)
-
-			var id TransactionID
-			// filename is the id
-			if n, err := hex.Decode(id[:], []byte(strings.TrimSuffix(filename, secondExt))); n != cap(id) || err != nil {
-				if err != nil {
-					return errors.Wrapf(err, "filename of %s has invalid contract ID", path)
-				}
-				return errors.Errorf("filename of %s has invalid contract ID", path)
-			}
-
-			// Restore contract globals.
-			if secondExt == ".globals" {
-				return restoreGlobals(id, path)
-			}
-
-			// For contract pages, get all the contract pages first and group them by contract ID.
-			// This is to make sure, for each contract the pages are complete and there are no missing pages.
-
-			// Must at least contain a character. e.g. .1
-			if len(secondExt) < 2 {
-				return errors.Errorf("filename of %s has invalid name, expected index after contract address", path)
-			}
-
-			idx, err := strconv.Atoi(secondExt[1:])
-			if err != nil {
-				return errors.Wrapf(err, "filename of %s has invalid index, expected an unsigned integer", path)
-			}
-			if idx < 0 {
-				return errors.Errorf("filename of %s has invalid index, expected an unsigned integer", path)
-			}
-
-			files := contractPageFiles[id]
-
-			// Grow the slice according to the page idx
-			// The key of the slice is the page idx.
-			if i := idx - cap(files) + 1; i > 0 {
-				newFiles := make([]string, len(files)+i)
-				copy(newFiles, files)
-
-				contractPageFiles[id] = newFiles
-				files = newFiles
-			}
-
-			// Check if the page already exist
-			if len(files[idx]) > 0 {
-				return nil
-			}
-
-			files[idx] = path
->>>>>>> 411f82a9
 		}
 
 		return nil
@@ -631,7 +438,6 @@
 
 	if err != nil {
 		return err
-<<<<<<< HEAD
 	}
 
 	if !isContract {
@@ -642,96 +448,6 @@
 	return nil
 }
 
-=======
-	}
-
-	// Each contract must have Gas Balance, Code, Globals, and Page files.
-	for _, id := range contracts {
-		if _, exist := ReadAccountContractGasBalance(tree, id); !exist {
-			return errors.Errorf("contract %x is missing gas balance", id)
-		}
-
-		if _, exist := ReadAccountContractCode(tree, id); !exist {
-			return errors.Errorf("contract %x is missing code", id)
-		}
-
-		if _, exist := ReadAccountContractGlobals(tree, id); !exist {
-			return errors.Errorf("contract %x is missing globals", id)
-		}
-
-		if _, exist := contractPageFiles[id]; !exist {
-			return errors.Errorf("contract %x is missing pages", id)
-		}
-	}
-
-	return restoreContractPages(tree, contracts, contractPageFiles)
-}
-
-func restoreAccount(tree *avl.Tree, id AccountID, val *fastjson.Value) error {
-	fields, err := val.Object()
-	if err != nil {
-		return err
-	}
-
-	var balance, stake, reward, gasBalance uint64
-	var isContract bool
-
-	fields.Visit(func(key []byte, v *fastjson.Value) {
-		switch string(key) {
-		case "balance":
-			balance, err = v.Uint64()
-			if err != nil {
-				err = errors.Wrapf(err, "failed to cast type for key %q", key)
-				return
-			}
-
-			WriteAccountBalance(tree, id, balance)
-		case "stake":
-			stake, err = v.Uint64()
-			if err != nil {
-				err = errors.Wrapf(err, "failed to cast type for key %q", key)
-				return
-			}
-
-			WriteAccountStake(tree, id, stake)
-		case "reward":
-			reward, err = v.Uint64()
-			if err != nil {
-				err = errors.Wrapf(err, "failed to cast type for key %q", key)
-				return
-			}
-
-			WriteAccountReward(tree, id, reward)
-		case "gas_balance":
-			gasBalance, err = v.Uint64()
-			if err != nil {
-				err = errors.Wrapf(err, "failed to cast type for key %q", key)
-				return
-			}
-
-			WriteAccountContractGasBalance(tree, id, gasBalance)
-		case "is_contract":
-			isContract, err = v.Bool()
-			if err != nil {
-				err = errors.Wrapf(err, "failed to cast type for key %q", key)
-				return
-			}
-		}
-	})
-
-	if err != nil {
-		return err
-	}
-
-	if !isContract {
-		WriteAccountsLen(tree, ReadAccountsLen(tree)+1)
-		WriteAccountNonce(tree, id, 1)
-	}
-
-	return nil
-}
-
->>>>>>> 411f82a9
 // For each contract, read all the pages into buffers first, and check for following conditions:
 // 1. the file is successfully read into buffer,
 // 2. the file size is either 0 or 65536,
@@ -862,13 +578,8 @@
 			folder = filepath.Join(dir, fmt.Sprintf("%x", id))
 
 			// Make sure the folder exists
-<<<<<<< HEAD
 			if ferr := os.MkdirAll(folder, 0700); ferr != nil {
 				err = errors.Wrapf(ferr, "failed to create directory %s", dir)
-=======
-			if err := os.MkdirAll(folder, 0700); err != nil {
-				err = errors.Wrapf(err, "failed to create directory %s", dir)
->>>>>>> 411f82a9
 				return
 			}
 		}
@@ -909,11 +620,7 @@
 			o.Set("reward", arena.NewNumberString(strconv.FormatUint(*v.reward, 10)))
 		}
 
-<<<<<<< HEAD
 		data = o.MarshalTo(data)
-=======
-		data = o.MarshalTo(data[:])
->>>>>>> 411f82a9
 		filename := fmt.Sprintf("%x.json", id)
 
 		err := ioutil.WriteFile(filepath.Join(dir, filename), data, filePerm)
