--- conflicted
+++ resolved
@@ -129,32 +129,21 @@
 	assert.Equal(t, current-start, uint64(1), "expected only 1 round to be finalized")
 }
 
-<<<<<<< HEAD
 func TestLedger_SubContractInvocation(t *testing.T) {
-=======
-func TestLedger_SpamContracts(t *testing.T) {
->>>>>>> c4b9450f
 	testnet := NewTestNetwork(t)
 	defer testnet.Cleanup()
 
 	alice := testnet.AddNode(t)
 	testnet.AddNode(t)
 
-<<<<<<< HEAD
 	testnet.WaitForSync(t)
 
 	var gasDeposit uint64 = 10000
 	_, err := testnet.faucet.Pay(alice, gasDeposit+sys.TransactionFeeAmount)
-=======
-	assert.True(t, <-alice.WaitForSync())
-
-	_, err := testnet.faucet.Pay(alice, 100000)
->>>>>>> c4b9450f
 	assert.NoError(t, err)
 
 	testnet.WaitForConsensus(t)
 
-<<<<<<< HEAD
 	dummy, err := testnet.faucet.SpawnContract("testdata/hello_world.wasm",
 		gasDeposit, nil)
 	assert.NoError(t, err)
@@ -176,7 +165,22 @@
 	testnet.WaitForConsensus(t)
 
 	fmt.Println(alice.Balance())
-=======
+}
+
+func TestLedger_SpamContracts(t *testing.T) {
+	testnet := NewTestNetwork(t)
+	defer testnet.Cleanup()
+
+	alice := testnet.AddNode(t)
+	testnet.AddNode(t)
+
+	assert.True(t, <-alice.WaitForSync())
+
+	_, err := testnet.faucet.Pay(alice, 100000)
+	assert.NoError(t, err)
+
+	testnet.WaitForConsensus(t)
+
 	// spamming spawn transactions should cause no problem for consensus
 	// this is possible if they applied in different order on different nodes
 	for i := 0; i < 5; i++ {
@@ -187,5 +191,4 @@
 	}
 
 	assert.True(t, <-alice.WaitForConsensus())
->>>>>>> c4b9450f
 }