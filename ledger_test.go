package wavelet

import (
	"bytes"
<<<<<<< HEAD
	cuckoo "github.com/seiflotfy/cuckoofilter"
	"math/rand"
=======
	"crypto/rand"
	mrand "math/rand"
>>>>>>> a98eb212
	"testing"
	"time"

	"github.com/perlin-network/wavelet/conf"
	"github.com/stretchr/testify/assert"
)

func TestLedger_Pay(t *testing.T) {
	testnet := NewTestNetwork(t)
	defer testnet.Cleanup()

	alice := testnet.AddNode(t)
	bob := testnet.AddNode(t)

	testnet.WaitUntilSync(t)

	_, err := testnet.Faucet().Pay(alice, 1000000)
	if !assert.NoError(t, err) {
		return
	}

	alice.WaitUntilBalance(t, 1000000)

	_, err = alice.Pay(bob, 1337)
	if !assert.NoError(t, err) {
		return
	}

	bob.WaitUntilBalance(t, 1337)

	// Alice balance should be balance-txAmount-gas
	waitFor(t, func() bool { return alice.Balance() < 1000000-1337 })

	// Everyone else should see the updated balance of Alice and Bob
	for _, node := range testnet.Nodes() {
		node := node
		waitFor(t, func() bool {
			return node.BalanceOfAccount(alice) == alice.Balance() &&
				node.BalanceOfAccount(bob) == 1337
		})
	}
}

func TestLedger_PayInsufficientBalance(t *testing.T) {
	testnet := NewTestNetwork(t)
	defer testnet.Cleanup()

	alice := testnet.AddNode(t)
	bob := testnet.AddNode(t)

	testnet.WaitUntilSync(t)

	_, err := testnet.Faucet().Pay(alice, 1000000)
	if !assert.NoError(t, err) {
		return
	}

	alice.WaitUntilBalance(t, 1000000)

	// Alice attempt to pay Bob more than what
	// she has in her wallet
	_, err = alice.Pay(bob, 1000001)
	if !assert.NoError(t, err) {
		return
	}

	alice.WaitUntilConsensus(t)

	// Alice should have paid for gas even though the tx failed
	waitFor(t, func() bool {
		return alice.Balance() > 0 && alice.Balance() < 1000000
	})

	// Bob should not receive the tx amount
	assert.EqualValues(t, 0, bob.Balance())

	// Everyone else should see the updated balance of Alice and Bob
	for _, node := range testnet.Nodes() {
		node := node
		waitFor(t, func() bool {
			return node.BalanceOfAccount(alice) == alice.Balance() &&
				node.BalanceOfAccount(bob) == 0
		})
	}
}

func TestLedger_Stake(t *testing.T) {
	testnet := NewTestNetwork(t)
	defer testnet.Cleanup()

	alice := testnet.AddNode(t)
	testnet.AddNode(t) // bob

	testnet.WaitUntilSync(t)

	_, err := testnet.Faucet().Pay(alice, 1000000)
	if !assert.NoError(t, err) {
		return
	}

	alice.WaitUntilBalance(t, 1000000)

	_, err = alice.PlaceStake(9001)
	if !assert.NoError(t, err) {
		return
	}

	alice.WaitUntilStake(t, 9001)

	// Alice balance should be balance-stakeAmount-gas
	waitFor(t, func() bool { return alice.Balance() < 1000000-9001 })

	// Everyone else should see the updated balance of Alice
	for _, node := range testnet.Nodes() {
		node := node
		waitFor(t, func() bool {
			return node.BalanceOfAccount(alice) == alice.Balance() &&
				node.StakeOfAccount(alice) == alice.Stake()
		})
	}

	oldBalance := alice.Balance()

	_, err = alice.WithdrawStake(5000)
	if !assert.NoError(t, err) {
		return
	}

	alice.WaitUntilStake(t, 4001)

	// Withdrawn stake should be added to balance
	waitFor(t, func() bool { return alice.Balance() > oldBalance })

	// Everyone else should see the updated balance of Alice
	for _, node := range testnet.Nodes() {
		node := node
		waitFor(t, func() bool {
			return node.BalanceOfAccount(alice) == alice.Balance() &&
				node.StakeOfAccount(alice) == alice.Stake()
		})
	}
}

func TestLedger_CallContract(t *testing.T) {
	testnet := NewTestNetwork(t)
	defer testnet.Cleanup()

	alice := testnet.AddNode(t)
	testnet.AddNode(t) // bob

	testnet.WaitUntilSync(t)

	_, err := testnet.Faucet().Pay(alice, 1000000)
	if !assert.NoError(t, err) {
		return
	}

	alice.WaitUntilBalance(t, 1000000)

	contract, err := alice.SpawnContract("testdata/transfer_back.wasm",
		10000, nil)
	assert.NoError(t, err)

	alice.WaitUntilConsensus(t)

	// Calling the contract should cause the contract to send back 250000 PERL back to alice
	_, err = alice.CallContract(
		contract.ID, 500000, 100000, "on_money_received", contract.ID[:],
	)
	if !assert.NoError(t, err) {
		return
	}

	waitFor(t, func() bool { return alice.Balance() > 700000 })
}

func TestLedger_DepositGas(t *testing.T) {
	testnet := NewTestNetwork(t)
	defer testnet.Cleanup()

	alice := testnet.AddNode(t)
	testnet.AddNode(t) // bob

	testnet.WaitUntilSync(t)

	_, err := testnet.Faucet().Pay(alice, 1000000)
	if !assert.NoError(t, err) {
		return
	}

	alice.WaitUntilBalance(t, 1000000)

	contract, err := alice.SpawnContract("testdata/transfer_back.wasm",
		10000, nil)
	assert.NoError(t, err)

	alice.WaitUntilConsensus(t)

	_, err = alice.DepositGas(contract.ID, 654321)
	if !assert.NoError(t, err) {
		return
	}

	waitFor(t, func() bool { return alice.GasBalanceOfAddress(contract.ID) == 654321 })
}

type account struct {
	PublicKey [32]byte
	Balance   uint64
	Stake     uint64
	Reward    uint64
}

func TestLedger_Sync(t *testing.T) {
	testnet := NewTestNetwork(t)
	defer testnet.Cleanup()

	mrand.Seed(time.Now().UnixNano())

	var code [1024 * 1024]byte
	if _, err := rand.Read(code[:]); err != nil {
		t.Fatal(err)
	}

	// Generate accounts
	accounts := make([]account, 100)
	for i := 0; i < len(accounts); i++ {
		// Use random keys to speed up generation
		var key [32]byte
		if _, err := rand.Read(key[:]); err != nil {
			t.Fatal(err)
		}

		accounts[i] = account{
			PublicKey: key,
			Balance:   mrand.Uint64(),
			Stake:     mrand.Uint64(),
			Reward:    mrand.Uint64(),
		}
	}

	// Setup network with 3 nodes
	alice := testnet.Faucet()
	for i := 0; i < 2; i++ {
		testnet.AddNode(t)
	}

	testnet.WaitUntilSync(t)

	// Advance the network by a few blocks larger than sys.SyncIfBlockIndicesDifferBy
	for i := 0; i < int(conf.GetSyncIfBlockIndicesDifferBy())+1; i++ {
		_, err := alice.PlaceStake(1)
		if !assert.NoError(t, err) {
			return
		}

		alice.WaitUntilConsensus(t)
	}

	testnet.WaitForBlock(t, alice.BlockIndex())

	snapshot := testnet.Nodes()[0].ledger.accounts.Snapshot()

	snapshot.SetViewID(alice.BlockIndex() + 1)
	for _, acc := range accounts {
		WriteAccountBalance(snapshot, acc.PublicKey, acc.Balance)
		WriteAccountStake(snapshot, acc.PublicKey, acc.Stake)
		WriteAccountReward(snapshot, acc.PublicKey, acc.Reward)
		WriteAccountContractCode(snapshot, acc.PublicKey, code[:])
	}

	// Override ledger state of all nodes
	for _, node := range testnet.Nodes() {
		err := node.ledger.accounts.Commit(snapshot)
		if err != nil {
			t.Fatal(err)
		}

		// Override latest round merkle with the new state snapshot
		// TODO: this is causing data race
		block := node.ledger.blocks.Latest()
		block.Merkle = snapshot.Checksum()
	}

	// When a new node joins the network, it will eventually
	// sync with the other nodes
	// log.SetWriter(log.ModuleNode, os.Stdout)
	charlie := testnet.AddNode(t)

	timeout := time.NewTimer(time.Second * 1000)
	for {
		select {
		case <-timeout.C:
			t.Fatal("timed out waiting for sync")

		default:
			ri := <-charlie.WaitForBlock(alice.BlockIndex())
			if ri >= alice.BlockIndex() {
				goto DONE
			}
		}
	}

DONE:
	for _, acc := range accounts {
		assert.EqualValues(t, acc.Balance, charlie.BalanceWithPublicKey(acc.PublicKey))
		assert.EqualValues(t, acc.Stake, charlie.StakeWithPublicKey(acc.PublicKey))
		assert.EqualValues(t, acc.Reward, charlie.RewardWithPublicKey(acc.PublicKey))

		checkCode, _ := ReadAccountContractCode(charlie.ledger.accounts.Snapshot(), acc.PublicKey)
		assert.True(t, bytes.Equal(code[:], checkCode))
	}
}

func benchBloom(n int, b *testing.B) {
	bf := cuckoo.NewFilter(conf.GetBloomFilterM())

	var txID TransactionID
	for i := 0; i < n; i++ {
		rand.Read(txID[:])
		bf.InsertUnique(txID[:])
	}

	for i := 0; i < b.N; i++ {
		rand.Read(txID[:])
		bf.Lookup(txID[:])
	}
}

func BenchmarkBloom10K(b *testing.B) {benchBloom(10000, b)}
func BenchmarkBloom100K(b *testing.B) {benchBloom(100000, b)}
func BenchmarkBloom1M(b *testing.B) {benchBloom(1000000, b)}

//BenchmarkBloom10K-12     	 4642104	       261 ns/op
//BenchmarkBloom100K-12    	 4711498	       238 ns/op
//BenchmarkBloom1M-12      	 4065445	       262 ns/op<|MERGE_RESOLUTION|>--- conflicted
+++ resolved
@@ -2,13 +2,9 @@
 
 import (
 	"bytes"
-<<<<<<< HEAD
+	"crypto/rand"
 	cuckoo "github.com/seiflotfy/cuckoofilter"
-	"math/rand"
-=======
-	"crypto/rand"
 	mrand "math/rand"
->>>>>>> a98eb212
 	"testing"
 	"time"
 
@@ -328,19 +324,23 @@
 
 	var txID TransactionID
 	for i := 0; i < n; i++ {
-		rand.Read(txID[:])
+		if _, err := rand.Read(txID[:]); err != nil {
+			b.Fatal(err)
+		}
 		bf.InsertUnique(txID[:])
 	}
 
 	for i := 0; i < b.N; i++ {
-		rand.Read(txID[:])
+		if _, err := rand.Read(txID[:]); err != nil {
+			b.Fatal(err)
+		}
 		bf.Lookup(txID[:])
 	}
 }
 
-func BenchmarkBloom10K(b *testing.B) {benchBloom(10000, b)}
-func BenchmarkBloom100K(b *testing.B) {benchBloom(100000, b)}
-func BenchmarkBloom1M(b *testing.B) {benchBloom(1000000, b)}
+func BenchmarkBloom10K(b *testing.B)  { benchBloom(10000, b) }
+func BenchmarkBloom100K(b *testing.B) { benchBloom(100000, b) }
+func BenchmarkBloom1M(b *testing.B)   { benchBloom(1000000, b) }
 
 //BenchmarkBloom10K-12     	 4642104	       261 ns/op
 //BenchmarkBloom100K-12    	 4711498	       238 ns/op
